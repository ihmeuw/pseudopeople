--- conflicted
+++ resolved
@@ -35,11 +35,6 @@
     "index",
     "list-item",
     "misc",
-<<<<<<< HEAD
-    "name-defined",
-=======
-    "no-untyped-call",
->>>>>>> 88eb297d
     "no-untyped-def",
     "operator",
     "type-arg",
