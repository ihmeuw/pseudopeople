--- conflicted
+++ resolved
@@ -4,10 +4,7 @@
 from collections.abc import Callable
 from functools import partial
 from pathlib import Path
-<<<<<<< HEAD
-from typing import Any, Literal
-=======
->>>>>>> 8b56091e
+from typing import Any
 
 import numpy as np
 import numpy.typing as npt
