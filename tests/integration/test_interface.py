import math
from functools import partial
<<<<<<< HEAD
=======
from typing import Tuple, Union
>>>>>>> cb12fb95

import numpy as np
import pandas as pd
import pytest
from layered_config_tree import LayeredConfigTree
from pandas.api.types import is_datetime64_any_dtype as is_datetime

from pseudopeople.configuration import Keys, get_configuration
from pseudopeople.interface import (
    generate_american_community_survey,
    generate_current_population_survey,
    generate_decennial_census,
    generate_social_security,
    generate_taxes_1040,
    generate_taxes_w2_and_1099,
    generate_women_infants_and_children,
)
from pseudopeople.noise_entities import NOISE_TYPES
from pseudopeople.schema_entities import COLUMNS, DATASET_SCHEMAS, Column
from pseudopeople.utilities import (
    count_number_of_tokens_per_string,
    load_ocr_errors,
    load_phonetic_errors,
    load_qwerty_errors_data,
    to_string_as_integer,
)
from tests.conftest import FuzzyChecker
from tests.integration.conftest import (
    CELL_PROBABILITY,
    IDX_COLS,
    SEED,
    STATE,
    _get_common_datasets,
    _initialize_dataset_with_sample,
    get_unnoised_data,
)

DATASET_GENERATION_FUNCS = {
    DATASET_SCHEMAS.census.name: generate_decennial_census,
    DATASET_SCHEMAS.acs.name: generate_american_community_survey,
    DATASET_SCHEMAS.cps.name: generate_current_population_survey,
    DATASET_SCHEMAS.ssa.name: generate_social_security,
    DATASET_SCHEMAS.tax_w2_1099.name: generate_taxes_w2_and_1099,
    DATASET_SCHEMAS.wic.name: generate_women_infants_and_children,
    DATASET_SCHEMAS.tax_1040.name: generate_taxes_1040,
}

TOKENS_PER_STRING_MAPPER = {
    NOISE_TYPES.make_ocr_errors.name: partial(
        count_number_of_tokens_per_string, pd.Series(load_ocr_errors().index)
    ),
    NOISE_TYPES.make_phonetic_errors.name: partial(
        count_number_of_tokens_per_string,
        pd.Series(load_phonetic_errors().index),
    ),
    NOISE_TYPES.write_wrong_digits.name: lambda x: x.astype(str)
    .str.replace(r"[^\d]", "", regex=True)
    .str.len(),
    NOISE_TYPES.make_typos.name: partial(
        count_number_of_tokens_per_string, pd.Series(load_qwerty_errors_data().index)
    ),
}


@pytest.mark.parametrize(
    "dataset_name",
    [
        DATASET_SCHEMAS.census.name,
        DATASET_SCHEMAS.acs.name,
        DATASET_SCHEMAS.cps.name,
        DATASET_SCHEMAS.ssa.name,
        DATASET_SCHEMAS.tax_w2_1099.name,
        DATASET_SCHEMAS.wic.name,
        DATASET_SCHEMAS.tax_1040.name,
    ],
)
@pytest.mark.parametrize(
    "engine",
    [
        "pandas",
        "dask",
    ],
)
def test_generate_dataset_from_multiple_shards(
    dataset_name: str,
    engine: str,
    config,
    request,
    split_sample_data_dir,
    mocker,
    fuzzy_checker: FuzzyChecker,
):
    """Tests that the amount of noising is approximately the same whether we
    noise a single sample dataset or we concatenate and noise multiple datasets
    """
    if "TODO" in dataset_name:
        pytest.skip(reason=dataset_name)
    mocker.patch("pseudopeople.interface.validate_source_compatibility")
    generation_function = DATASET_GENERATION_FUNCS.get(dataset_name)
    original = _initialize_dataset_with_sample(dataset_name)
    noised_sample = request.getfixturevalue(f"noised_sample_data_{dataset_name}")

    noised_dataset = generation_function(
        seed=SEED,
        year=None,
        source=split_sample_data_dir,
        engine=engine,
        config=config,
    )

    if engine == "dask":
        noised_dataset = noised_dataset.compute()

    # Check same order of magnitude of rows was removed -- we don't know the
    # full data size (we would need unnoised data for that), so we just check
    # for similar lengths
    assert 0.9 <= (len(noised_dataset) / len(noised_sample)) <= 1.1
    # Check that columns are identical
    assert noised_dataset.columns.equals(noised_sample.columns)

    # Check that each columns level of noising are similar
    check_noised_dataset, check_original_dataset, shared_dataset_idx = _get_common_datasets(
        original, noised_dataset
    )

    config = get_configuration(config)
    for col_name in check_noised_dataset.columns:
        col = COLUMNS.get_column(col_name)
        if col.noise_types:
            noise_level_dataset, to_compare_dataset_idx = _get_column_noise_level(
                column=col,
                noised_data=check_noised_dataset,
                unnoised_data=check_original_dataset,
                common_idx=shared_dataset_idx,
            )

            # Validate noise for each data object
            _validate_column_noise_level(
                dataset_name=dataset_name,
                check_data=check_original_dataset,
                check_idx=to_compare_dataset_idx,
                noise_level=noise_level_dataset,
                col=col,
                config=config,
                fuzzy_name="test_generate_dataset_from_sample_and_source_dataset",
                validator=fuzzy_checker,
            )


@pytest.mark.parametrize(
    "dataset_name",
    [
        DATASET_SCHEMAS.census.name,
        DATASET_SCHEMAS.acs.name,
        DATASET_SCHEMAS.cps.name,
        DATASET_SCHEMAS.ssa.name,
        DATASET_SCHEMAS.tax_w2_1099.name,
        DATASET_SCHEMAS.wic.name,
        DATASET_SCHEMAS.tax_1040.name,
    ],
)
@pytest.mark.parametrize(
    "engine",
    [
        "pandas",
        "dask",
    ],
)
def test_seed_behavior(dataset_name: str, engine: str, config, request):
    """Tests seed behavior"""
    if "TODO" in dataset_name:
        pytest.skip(reason=dataset_name)
    generation_function = DATASET_GENERATION_FUNCS.get(dataset_name)
    original = get_unnoised_data(dataset_name)
    if engine == "dask":
        noised_data = generation_function(
            seed=SEED,
            year=None,
            config=config,
            engine=engine,
        )
    else:
        noised_data = request.getfixturevalue(f"noised_sample_data_{dataset_name}")
    # Generate new (non-fixture) noised datasets with the same seed and a different
    # seed as the fixture
    noised_data_same_seed = generation_function(
        seed=SEED,
        year=None,
        config=config,
        engine=engine,
    )
    noised_data_different_seed = generation_function(
        seed=SEED + 1,
        year=None,
        config=config,
        engine=engine,
    )

    if engine == "dask":
        noised_data = noised_data.compute()
        noised_data_same_seed = noised_data_same_seed.compute()
        noised_data_different_seed = noised_data_different_seed.compute()

    assert not original.data.equals(noised_data)
    assert noised_data.equals(noised_data_same_seed)
    assert not noised_data.equals(noised_data_different_seed)


@pytest.mark.parametrize(
    "dataset_name",
    [
        DATASET_SCHEMAS.census.name,
        DATASET_SCHEMAS.acs.name,
        DATASET_SCHEMAS.cps.name,
        DATASET_SCHEMAS.ssa.name,
        DATASET_SCHEMAS.tax_w2_1099.name,
        DATASET_SCHEMAS.wic.name,
        DATASET_SCHEMAS.tax_1040.name,
    ],
)
@pytest.mark.parametrize(
    "engine",
    [
        "pandas",
        "dask",
    ],
)
def test_column_dtypes(dataset_name: str, engine: str, config, request):
    """Tests that column dtypes are as expected"""
    if "TODO" in dataset_name:
        pytest.skip(reason=dataset_name)

    if engine == "dask":
        generation_function = DATASET_GENERATION_FUNCS.get(dataset_name)
        noised_data = generation_function(
            seed=SEED,
            year=None,
            config=config,
            engine=engine,
        ).compute()
    else:
        noised_data = request.getfixturevalue(f"noised_sample_data_{dataset_name}")

    for col_name in noised_data.columns:
        col = COLUMNS.get_column(col_name)
        expected_dtype = col.dtype_name
        if expected_dtype == np.dtype(object):
            # str dtype is 'object'
            # Check that they are actually strings and not some other
            # type of object.
            actual_types = noised_data[col.name].dropna().apply(type)
            assert (actual_types == str).all(), actual_types.unique()
        assert noised_data[col.name].dtype == expected_dtype


@pytest.mark.parametrize(
    "dataset_name",
    [
        DATASET_SCHEMAS.census.name,
        DATASET_SCHEMAS.acs.name,
        DATASET_SCHEMAS.cps.name,
        DATASET_SCHEMAS.ssa.name,
        DATASET_SCHEMAS.tax_w2_1099.name,
        DATASET_SCHEMAS.wic.name,
        DATASET_SCHEMAS.tax_1040.name,
    ],
)
@pytest.mark.parametrize(
    "engine",
    [
        "pandas",
        "dask",
    ],
)
def test_column_noising(
    dataset_name: str, engine: str, config, request, fuzzy_checker: FuzzyChecker
):
    """Tests that columns are noised as expected"""
    if "TODO" in dataset_name:
        pytest.skip(reason=dataset_name)
    original = _initialize_dataset_with_sample(dataset_name)
    if engine == "dask":
        generation_function = DATASET_GENERATION_FUNCS.get(dataset_name)
        noised_data = generation_function(
            seed=SEED,
            year=None,
            config=config,
            engine=engine,
        ).compute()
    else:
        noised_data = request.getfixturevalue(f"noised_sample_data_{dataset_name}")
    check_noised, check_original, shared_idx = _get_common_datasets(original, noised_data)

    config = get_configuration(config)
    for col_name in check_noised.columns:
        col = COLUMNS.get_column(col_name)

        # Check that originally missing data remained missing
        originally_missing_idx = check_original.index[check_original[col.name].isna()]
        assert check_noised.loc[originally_missing_idx, col.name].isna().all()

        # Check for noising where applicable
        to_compare_idx = shared_idx.difference(originally_missing_idx)
        if col.noise_types:
            assert (
                check_original.loc[to_compare_idx, col.name].values
                != check_noised.loc[to_compare_idx, col.name].values
            ).any()

            noise_level = (
                check_original.loc[to_compare_idx, col.name].values
                != check_noised.loc[to_compare_idx, col.name].values
            ).sum()

            # Validate column noise level
            _validate_column_noise_level(
                dataset_name=dataset_name,
                check_data=check_original,
                check_idx=to_compare_idx,
                noise_level=noise_level,
                col=col,
                config=config,
                fuzzy_name="test_column_noising",
                validator=fuzzy_checker,
            )
        else:  # No noising - should be identical
            assert (
                check_original.loc[to_compare_idx, col.name].values
                == check_noised.loc[to_compare_idx, col.name].values
            ).all()


@pytest.mark.parametrize(
    "dataset_name",
    [
        DATASET_SCHEMAS.census.name,
        DATASET_SCHEMAS.acs.name,
        DATASET_SCHEMAS.cps.name,
        DATASET_SCHEMAS.ssa.name,
        DATASET_SCHEMAS.tax_w2_1099.name,
        DATASET_SCHEMAS.wic.name,
        DATASET_SCHEMAS.tax_1040.name,
    ],
)
@pytest.mark.parametrize(
    "engine",
    [
        "pandas",
        "dask",
    ],
)
def test_row_noising_omit_row_or_do_not_respond(
    dataset_name: str, engine: str, config, request
):
    """Tests that omit_row and do_not_respond row noising are being applied"""
    if "TODO" in dataset_name:
        pytest.skip(reason=dataset_name)
    idx_cols = IDX_COLS.get(dataset_name)
    original = get_unnoised_data(dataset_name)
    original_data = original.data.set_index(idx_cols)
    if engine == "dask":
        generation_function = DATASET_GENERATION_FUNCS.get(dataset_name)
        noised_data = generation_function(
            seed=SEED,
            year=None,
            config=config,
            engine=engine,
        ).compute()
    else:
        noised_data = request.getfixturevalue(f"noised_sample_data_{dataset_name}")
    noised_data = noised_data.set_index(idx_cols)
    config = get_configuration(config)[dataset_name][Keys.ROW_NOISE]
    noise_type = [
        n for n in config if n in [NOISE_TYPES.omit_row.name, NOISE_TYPES.do_not_respond.name]
    ]
    if dataset_name in [
        DATASET_SCHEMAS.census.name,
        DATASET_SCHEMAS.acs.name,
        DATASET_SCHEMAS.cps.name,
    ]:
        # Census and household surveys have do_not_respond and omit_row.
        # For all other datasets they are mutually exclusive
        assert len(noise_type) == 2
    else:
        assert len(noise_type) < 2
    if not noise_type:  # Check that there are no missing indexes
        assert noised_data.index.symmetric_difference(original_data.index).empty
    else:  # Check that there are some omissions
        # TODO: assert levels are as expected
        assert noised_data.index.difference(original_data.index).empty
        assert not original_data.index.difference(noised_data.index).empty


@pytest.mark.skip(reason="TODO: Implement duplication row noising")
@pytest.mark.parametrize(
    "dataset_name",
    [
        DATASET_SCHEMAS.census.name,
        DATASET_SCHEMAS.acs.name,
        DATASET_SCHEMAS.cps.name,
        DATASET_SCHEMAS.ssa.name,
        DATASET_SCHEMAS.tax_w2_1099.name,
        DATASET_SCHEMAS.wic.name,
        DATASET_SCHEMAS.tax_1040.name,
    ],
)
def test_row_noising_duplication(dataset_name: str, config, request):
    """Tests that duplication row noising is being applied"""
    ...


@pytest.mark.parametrize(
    "dataset_name",
    [
        DATASET_SCHEMAS.census.name,
        DATASET_SCHEMAS.acs.name,
        DATASET_SCHEMAS.cps.name,
        DATASET_SCHEMAS.ssa.name,
        DATASET_SCHEMAS.tax_w2_1099.name,
        DATASET_SCHEMAS.wic.name,
        DATASET_SCHEMAS.tax_1040.name,
    ],
)
@pytest.mark.parametrize(
    "engine",
    [
        "pandas",
        "dask",
    ],
)
def test_generate_dataset_with_year(dataset_name: str, engine: str, request):
    if "TODO" in dataset_name:
        pytest.skip(reason=dataset_name)
    year = 2030  # not default 2020
    generation_function = DATASET_GENERATION_FUNCS.get(dataset_name)
    original = get_unnoised_data(dataset_name)
    # Generate a new (non-fixture) noised dataset for a single year
    noised_data = generation_function(year=year, engine=engine)
    if engine == "dask":
        noised_data = noised_data.compute()
    assert not original.data.equals(noised_data)


@pytest.mark.parametrize(
    "dataset_name",
    [
        DATASET_SCHEMAS.census.name,
        DATASET_SCHEMAS.tax_w2_1099.name,
        DATASET_SCHEMAS.wic.name,
        DATASET_SCHEMAS.tax_1040.name,
    ],
)
@pytest.mark.parametrize(
    "engine",
    [
        "pandas",
        "dask",
    ],
)
def test_dataset_filter_by_year(mocker, dataset_name: str, engine: str):
    """Mock the noising function so that it returns the date column of interest
    with the original (unnoised) values to ensure filtering is happening
    """
    if "TODO" in dataset_name:
        pytest.skip(reason=dataset_name)
    year = 2030  # not default 2020

    # Generate a new (non-fixture) noised dataset for a single year but mocked such
    # that no noise actually happens (otherwise the years would get noised and
    # we couldn't tell if the filter was working properly)
    mocker.patch("pseudopeople.dataset.Dataset._noise_dataset")
    generation_function = DATASET_GENERATION_FUNCS[dataset_name]
    noised_data = generation_function(year=year, engine=engine)
    if engine == "dask":
        noised_data = noised_data.compute()
    dataset = DATASET_SCHEMAS.get_dataset_schema(dataset_name)
    assert (noised_data[dataset.date_column_name] == year).all()


@pytest.mark.parametrize(
    "dataset_name",
    [
        DATASET_SCHEMAS.acs.name,
        DATASET_SCHEMAS.cps.name,
        DATASET_SCHEMAS.ssa.name,
    ],
)
@pytest.mark.parametrize(
    "engine",
    [
        "pandas",
        "dask",
    ],
)
def test_dataset_filter_by_year_with_full_dates(mocker, dataset_name: str, engine: str):
    """Mock the noising function so that it returns the date column of interest
    with the original (unnoised) values to ensure filtering is happening
    """
    year = 2030  # not default 2020
    # Generate a new (non-fixture) noised dataset for a single year but mocked such
    # that no noise actually happens (otherwise the years would get noised and
    # we couldn't tell if the filter was working properly)
    mocker.patch("pseudopeople.dataset.Dataset._noise_dataset")
    generation_function = DATASET_GENERATION_FUNCS[dataset_name]
    noised_data = generation_function(year=year, engine=engine)
    if engine == "dask":
        noised_data = noised_data.compute()
    dataset_schema = DATASET_SCHEMAS.get_dataset_schema(dataset_name)

    noised_column = noised_data[dataset_schema.date_column_name]
    if is_datetime(noised_column):
        years = noised_column.dt.year
    else:
        years = pd.to_datetime(noised_column, format=dataset_schema.date_format).dt.year

    if dataset_schema == DATASET_SCHEMAS.ssa:
        assert (years <= year).all()
    else:
        assert (years == year).all()


@pytest.mark.parametrize(
    "dataset_name",
    [
        DATASET_SCHEMAS.census.name,
        DATASET_SCHEMAS.acs.name,
        DATASET_SCHEMAS.cps.name,
        DATASET_SCHEMAS.tax_w2_1099.name,
        DATASET_SCHEMAS.wic.name,
        DATASET_SCHEMAS.tax_1040.name,
    ],
)
@pytest.mark.parametrize(
    "engine",
    [
        "pandas",
        "dask",
    ],
)
def test_generate_dataset_with_state_filtered(
    dataset_name: str, engine: str, split_sample_data_dir_state_edit, mocker
):
    """Test that values returned by dataset generators are only for the specified state"""
    if "TODO" in dataset_name:
        pytest.skip(reason=dataset_name)
    mocker.patch("pseudopeople.interface.validate_source_compatibility")
    dataset_schema = DATASET_SCHEMAS.get_dataset_schema(dataset_name)
    generation_function = DATASET_GENERATION_FUNCS.get(dataset_name)

    # Skip noising (noising can incorrect select another state)
    mocker.patch("pseudopeople.dataset.Dataset._noise_dataset")
    noised_data = generation_function(
        source=split_sample_data_dir_state_edit, state=STATE, engine=engine
    )
    if engine == "dask":
        noised_data = noised_data.compute()

    assert (noised_data[dataset_schema.state_column_name] == STATE).all()


@pytest.mark.parametrize(
    "dataset_name",
    [
        DATASET_SCHEMAS.census.name,
        DATASET_SCHEMAS.acs.name,
        DATASET_SCHEMAS.cps.name,
        DATASET_SCHEMAS.tax_w2_1099.name,
        DATASET_SCHEMAS.wic.name,
        DATASET_SCHEMAS.tax_1040.name,
    ],
)
@pytest.mark.parametrize(
    "engine",
    [
        "pandas",
        "dask",
    ],
)
def test_generate_dataset_with_state_unfiltered(
    dataset_name: str, engine: str, split_sample_data_dir_state_edit, mocker
):
    # Important note: Currently the way this test is working is we have a fixture where we have
    # edited the sample data so half of it has a state to filter to. However, when we split the
    # sample data and do this, all the 2020 data (the year we default to for all generate_xxx functions)
    # results in the 2020 data being only in one of the files. In practice, this is how we want
    # the functionality of these functions to work but we should consider updating fixtures/tests
    # in the future. - albrja
    """Test that values returned by dataset generators are for all locations if state unspecified"""
    if "TODO" in dataset_name:
        pytest.skip(reason=dataset_name)
    mocker.patch("pseudopeople.interface.validate_source_compatibility")
    dataset_schema = DATASET_SCHEMAS.get_dataset_schema(dataset_name)

    # Skip noising (noising can incorrect select another state)
    mocker.patch("pseudopeople.dataset.Dataset._noise_dataset")
    generation_function = DATASET_GENERATION_FUNCS[dataset_name]
    noised_data = generation_function(source=split_sample_data_dir_state_edit, engine=engine)

    assert len(noised_data[dataset_schema.state_column_name].unique()) > 1


@pytest.mark.parametrize(
    "dataset_name",
    [
        DATASET_SCHEMAS.census.name,
        DATASET_SCHEMAS.tax_w2_1099.name,
        DATASET_SCHEMAS.wic.name,
        DATASET_SCHEMAS.tax_1040.name,
    ],
)
@pytest.mark.parametrize(
    "engine",
    [
        "pandas",
        "dask",
    ],
)
def test_dataset_filter_by_state_and_year(
    mocker, split_sample_data_dir_state_edit, dataset_name: str, engine: str
):
    """Test that dataset generation works with state and year filters in conjunction"""
    if "TODO" in dataset_name:
        pytest.skip(reason=dataset_name)
    year = 2030  # not default 2020
    mocker.patch("pseudopeople.interface.validate_source_compatibility")
    mocker.patch("pseudopeople.dataset.Dataset._noise_dataset")
    generation_function = DATASET_GENERATION_FUNCS[dataset_name]
    noised_data = generation_function(
        source=split_sample_data_dir_state_edit,
        year=year,
        state=STATE,
        engine=engine,
    )
    if engine == "dask":
        noised_data = noised_data.compute()
    dataset_schema = DATASET_SCHEMAS.get_dataset_schema(dataset_name)
    assert (noised_data[dataset_schema.date_column_name] == year).all()
    assert (noised_data[dataset_schema.state_column_name] == STATE).all()


@pytest.mark.parametrize(
    "dataset_name",
    [DATASET_SCHEMAS.acs.name, DATASET_SCHEMAS.cps.name],
)
@pytest.mark.parametrize(
    "engine",
    [
        "pandas",
        "dask",
    ],
)
def test_dataset_filter_by_state_and_year_with_full_dates(
    mocker, split_sample_data_dir_state_edit, dataset_name: str, engine: str
):
    """Test that dataset generation works with state and year filters in conjunction"""
    year = 2030  # not default 2020
    mocker.patch("pseudopeople.interface.validate_source_compatibility")
    mocker.patch("pseudopeople.dataset.Dataset._noise_dataset")
    generation_function = DATASET_GENERATION_FUNCS[dataset_name]
    noised_data = generation_function(
        source=split_sample_data_dir_state_edit,
        year=year,
        state=STATE,
        engine=engine,
    )
    if engine == "dask":
        noised_data = noised_data.compute()
    dataset_schema = DATASET_SCHEMAS.get_dataset_schema(dataset_name)

    noised_column = noised_data[dataset_schema.date_column_name]
    if is_datetime(noised_column):
        years = noised_column.dt.year
    else:
        years = pd.to_datetime(noised_column, format=dataset_schema.date_format).dt.year

    assert (years == year).all()
    assert (noised_data[dataset_schema.state_column_name] == STATE).all()


@pytest.mark.parametrize(
    "dataset_name",
    [
        DATASET_SCHEMAS.census.name,
        DATASET_SCHEMAS.acs.name,
        DATASET_SCHEMAS.cps.name,
        DATASET_SCHEMAS.tax_w2_1099.name,
        DATASET_SCHEMAS.wic.name,
        DATASET_SCHEMAS.tax_1040.name,
    ],
)
@pytest.mark.parametrize(
    "engine",
    [
        "pandas",
        "dask",
    ],
)
def test_generate_dataset_with_bad_state(
    dataset_name: str, engine: str, split_sample_data_dir_state_edit, mocker
):
    """Test that bad state values result in informative ValueErrors"""
    if "TODO" in dataset_name:
        pytest.skip(reason=dataset_name)
    bad_state = "Silly State That Doesn't Exist"
    mocker.patch("pseudopeople.interface.validate_source_compatibility")
    generation_function = DATASET_GENERATION_FUNCS[dataset_name]
    with pytest.raises(ValueError, match=bad_state.upper()):
        df = generation_function(
            source=split_sample_data_dir_state_edit,
            state=bad_state,
            engine=engine,
        )
        if engine == "dask":
            df.compute()


@pytest.mark.parametrize(
    "dataset_name",
    [
        DATASET_SCHEMAS.census.name,
        DATASET_SCHEMAS.acs.name,
        DATASET_SCHEMAS.cps.name,
        DATASET_SCHEMAS.tax_w2_1099.name,
        DATASET_SCHEMAS.wic.name,
        DATASET_SCHEMAS.tax_1040.name,
    ],
)
@pytest.mark.parametrize(
    "engine",
    [
        "pandas",
        "dask",
    ],
)
def test_generate_dataset_with_bad_year(
    dataset_name: str, engine: str, split_sample_data_dir, mocker
):
    """Test that a ValueError is raised both for a bad year and a year that has no data"""
    if "TODO" in dataset_name:
        pytest.skip(reason=dataset_name)
    bad_year = 0
    no_data_year = 2000
    mocker.patch("pseudopeople.interface.validate_source_compatibility")
    generation_function = DATASET_GENERATION_FUNCS[dataset_name]
    with pytest.raises(ValueError):
        df = generation_function(
            source=split_sample_data_dir,
            year=bad_year,
            engine=engine,
        )
        if engine == "dask":
            df.compute()
    with pytest.raises(ValueError):
        df = generation_function(
            source=split_sample_data_dir,
            year=no_data_year,
            engine=engine,
        )
        if engine == "dask":
            df.compute()


####################
# HELPER FUNCTIONS #
####################


def _validate_column_noise_level(
    dataset_name: str,
    check_data: pd.DataFrame,
    check_idx: pd.Index,
    noise_level: int,
    col: Column,
    config: LayeredConfigTree,
    fuzzy_name: str,
    validator: FuzzyChecker,
):
    """
    This helper function iterates through all column noise types for a particular column
    and calculates the expected noise level for each. It then accumulates the expected
    noise level as we layer more noise types on top of each other.
    """
    tmp_config: LayeredConfigTree = config[dataset_name][Keys.COLUMN_NOISE][col.name]
    includes_token_noising = [
        noise_type
        for noise_type in tmp_config
        if Keys.TOKEN_PROBABILITY in tmp_config[noise_type]
        or Keys.ZIPCODE_DIGIT_PROBABILITIES in tmp_config[noise_type]
    ]

    # Calculate expected noise (target proportion for fuzzy checker)
    not_noised = 1
    for col_noise_type in col.noise_types:
        if col_noise_type.name not in includes_token_noising:
            not_noised = not_noised * (1 - CELL_PROBABILITY)
        else:
            token_probability_key = {
                NOISE_TYPES.write_wrong_zipcode_digits.name: Keys.ZIPCODE_DIGIT_PROBABILITIES,
            }.get(col_noise_type.name, Keys.TOKEN_PROBABILITY)
            token_probability = tmp_config[col_noise_type.name][token_probability_key]
            # Get number of tokens per string to calculate expected proportion
            tokens_per_string_getter = TOKENS_PER_STRING_MAPPER.get(
                col_noise_type.name, lambda x: x.astype(str).str.len()
            )
            tokens_per_string = tokens_per_string_getter(check_data.loc[check_idx, col.name])

            # Calculate probability no token is noised
            if isinstance(token_probability, list):
                # Calculate write wrong zipcode average digits probability any token is noise
                avg_probability_any_token_noised = 1 - math.prod(
                    [1 - p for p in token_probability]
                )
            else:
                avg_probability_any_token_noised = (
                    1 - (1 - token_probability) ** tokens_per_string
                ).mean()

            # This is accumulating not_noised over all noise types
            not_noised = not_noised * (
                1 - avg_probability_any_token_noised * CELL_PROBABILITY
            )

    expected_noise = 1 - not_noised
    # Fuzzy checker
    validator.fuzzy_assert_proportion(
        name=fuzzy_name,
        observed_numerator=noise_level,
        observed_denominator=len(check_data.loc[check_idx, col.name]),
        target_proportion=expected_noise,
        name_additional=f"{dataset_name}_{col.name}_{col_noise_type.name}",
    )


def _get_column_noise_level(
    column: Column,
    noised_data: pd.DataFrame,
    unnoised_data: pd.DataFrame,
    common_idx: pd.Index,
) -> tuple[int, pd.Index]:

    # Check that originally missing data remained missing
    originally_missing_sample_idx = unnoised_data.index[unnoised_data[column.name].isna()]

    assert noised_data.loc[originally_missing_sample_idx, column.name].isna().all()

    # Check for noising where applicable
    to_compare_sample_idx = common_idx.difference(originally_missing_sample_idx)

    noise_level = (
        unnoised_data.loc[to_compare_sample_idx, column.name].values
        != noised_data.loc[to_compare_sample_idx, column.name].values
    ).sum()

    return noise_level, to_compare_sample_idx<|MERGE_RESOLUTION|>--- conflicted
+++ resolved
@@ -1,9 +1,5 @@
 import math
 from functools import partial
-<<<<<<< HEAD
-=======
-from typing import Tuple, Union
->>>>>>> cb12fb95
 
 import numpy as np
 import pandas as pd
