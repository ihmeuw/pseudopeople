--- conflicted
+++ resolved
@@ -51,11 +51,7 @@
     ],
 )
 def test_generate_dataset_from_sample_and_source(
-<<<<<<< HEAD
-    dataset_name: str, overrides, request, split_sample_data_dir
-=======
     dataset_name: str, config, request, split_sample_data_dir
->>>>>>> f917da74
 ):
     """Tests that the amount of noising is approximately the same whether we
     noise a single sample dataset or we concatenate and noise multiple datasets
@@ -70,11 +66,7 @@
         seed=SEED,
         year=None,
         source=split_sample_data_dir,
-<<<<<<< HEAD
-        config=overrides,
-=======
         config=config,
->>>>>>> f917da74
     )
 
     # Check same order of magnitude of rows was removed
@@ -136,11 +128,7 @@
         DATASETS.tax_1040.name,
     ],
 )
-<<<<<<< HEAD
-def test_seed_behavior(dataset_name: str, overrides, request):
-=======
 def test_seed_behavior(dataset_name: str, config, request):
->>>>>>> f917da74
     """Tests seed behavior"""
     if "TODO" in dataset_name:
         pytest.skip(reason=dataset_name)
@@ -149,15 +137,8 @@
     noised_data = request.getfixturevalue(f"noised_sample_data_{dataset_name}")
     # Generate new (non-fixture) noised datasets with the same seed and a different
     # seed as the fixture
-<<<<<<< HEAD
-    noised_data_same_seed = generation_function(seed=SEED, year=None, config=overrides)
-    noised_data_different_seed = generation_function(
-        seed=SEED + 1, year=None, config=overrides
-    )
-=======
     noised_data_same_seed = generation_function(seed=SEED, year=None, config=config)
     noised_data_different_seed = generation_function(seed=SEED + 1, year=None, config=config)
->>>>>>> f917da74
     assert not data.equals(noised_data)
     assert noised_data.equals(noised_data_same_seed)
     assert not noised_data.equals(noised_data_different_seed)
@@ -203,11 +184,7 @@
         DATASETS.tax_1040.name,
     ],
 )
-<<<<<<< HEAD
-def test_column_noising(dataset_name: str, overrides, request):
-=======
 def test_column_noising(dataset_name: str, config, request):
->>>>>>> f917da74
     """Tests that columns are noised as expected"""
     if "TODO" in dataset_name:
         pytest.skip(reason=dataset_name)
@@ -216,11 +193,7 @@
     check_noised, check_original, shared_idx = _get_common_datasets(
         dataset_name, data, noised_data
     )
-<<<<<<< HEAD
-    config = get_configuration(overrides)
-=======
     config = get_configuration(config)
->>>>>>> f917da74
     for col_name in check_noised.columns:
         col = COLUMNS.get_column(col_name)
 
@@ -271,11 +244,7 @@
         DATASETS.tax_1040.name,
     ],
 )
-<<<<<<< HEAD
-def test_row_noising_omit_row_or_do_not_respond(dataset_name: str, overrides, request):
-=======
 def test_row_noising_omit_row_or_do_not_respond(dataset_name: str, config, request):
->>>>>>> f917da74
     """Tests that omit_row and do_not_respond row noising are being applied"""
     if "TODO" in dataset_name:
         pytest.skip(reason=dataset_name)
@@ -285,11 +254,7 @@
     noised_data = request.getfixturevalue(f"noised_sample_data_{dataset_name}").set_index(
         idx_cols
     )
-<<<<<<< HEAD
-    config = get_configuration(overrides)[dataset_name][Keys.ROW_NOISE]
-=======
     config = get_configuration(config)[dataset_name][Keys.ROW_NOISE]
->>>>>>> f917da74
     noise_type = [
         n for n in config if n in [NOISE_TYPES.omit_row.name, NOISE_TYPES.do_not_respond.name]
     ]
@@ -315,11 +280,7 @@
         DATASETS.tax_1040.name,
     ],
 )
-<<<<<<< HEAD
-def test_row_noising_duplication(dataset_name: str, overrides, request):
-=======
 def test_row_noising_duplication(dataset_name: str, config, request):
->>>>>>> f917da74
     """Tests that duplication row noising is being applied"""
     ...
 
