--- conflicted
+++ resolved
@@ -322,11 +322,7 @@
         # Check for noising where applicable
         to_compare_idx = shared_idx.difference(originally_missing_idx)
         if col.noise_types:
-<<<<<<< HEAD
-            different_check: npt.NDArray[np.bool] = np.array(
-=======
             different_check: npt.NDArray[np.bool_] = np.array(
->>>>>>> 59662990
                 check_original.loc[to_compare_idx, col.name].values
                 != check_noised.loc[to_compare_idx, col.name].values
             )
@@ -346,11 +342,7 @@
                 validator=fuzzy_checker,
             )
         else:  # No noising - should be identical
-<<<<<<< HEAD
-            same_check: npt.NDArray[np.bool] = np.array(
-=======
             same_check: npt.NDArray[np.bool_] = np.array(
->>>>>>> 59662990
                 check_original.loc[to_compare_idx, col.name].values
                 == check_noised.loc[to_compare_idx, col.name].values
             )
@@ -910,11 +902,7 @@
 
     # Check for noising where applicable
     to_compare_sample_idx = common_idx.difference(originally_missing_sample_idx)
-<<<<<<< HEAD
-    different_check: npt.NDArray[np.bool] = np.array(
-=======
     different_check: npt.NDArray[np.bool_] = np.array(
->>>>>>> 59662990
         unnoised_data.loc[to_compare_sample_idx, column.name].values
         != noised_data.loc[to_compare_sample_idx, column.name].values
     )
