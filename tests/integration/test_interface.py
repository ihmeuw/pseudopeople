--- conflicted
+++ resolved
@@ -245,20 +245,10 @@
 @pytest.mark.parametrize(
     "dataset_name",
     [
-<<<<<<< HEAD
-        # DATASET_SCHEMAS.census.name,
-        # DATASET_SCHEMAS.tax_w2_1099.name,
-        # DATASET_SCHEMAS.wic.name,
-        # DATASET_SCHEMAS.tax_1040.name,
-        DATASET_SCHEMAS.acs.name,
-        DATASET_SCHEMAS.cps.name,
-        DATASET_SCHEMAS.ssa.name,
-=======
-        DATASET_SCHEMAS.census.name,
-        DATASET_SCHEMAS.tax_w2_1099.name,
-        DATASET_SCHEMAS.wic.name,
-        DATASET_SCHEMAS.tax_1040.name,
->>>>>>> 48e6d3b6
+        DATASET_SCHEMAS.census.name,
+        DATASET_SCHEMAS.tax_w2_1099.name,
+        DATASET_SCHEMAS.wic.name,
+        DATASET_SCHEMAS.tax_1040.name,
     ],
 )
 @pytest.mark.parametrize(
