import pytest
from layered_config_tree import LayeredConfigTree

from pseudopeople.configuration import Keys, get_configuration
from pseudopeople.entity_types import RowNoiseType
from pseudopeople.noise_entities import NOISE_TYPES
from pseudopeople.schema_entities import DATASET_SCHEMAS
from tests.integration.conftest import _initialize_dataset_with_sample


@pytest.mark.parametrize(
    "dataset_name",
    [
        DATASET_SCHEMAS.census.name,
        DATASET_SCHEMAS.acs.name,
        DATASET_SCHEMAS.cps.name,
        DATASET_SCHEMAS.ssa.name,
        DATASET_SCHEMAS.tax_w2_1099.name,
        DATASET_SCHEMAS.wic.name,
        DATASET_SCHEMAS.tax_1040.name,
    ],
)
def test_dataset_missingness(dataset_name: str):
    """Tests that missingness is accurate with dataset.data."""
    dataset = _initialize_dataset_with_sample(dataset_name)
    # We must manually clean the data for noising since we are recreating our main noising loop
    dataset._clean_input_data()
    dataset._reformat_dates_for_noising()
    config = get_configuration()
    dataset_config = config[dataset_name]
    # NOTE: This is recreating Dataset._noise_dataset but adding assertions for missingness
    for noise_type in NOISE_TYPES:
        if isinstance(noise_type, RowNoiseType):
            if noise_type.name not in dataset_config[Keys.ROW_NOISE]:
                continue
            else:
                row_noise_config: LayeredConfigTree = dataset_config[Keys.ROW_NOISE][
                    noise_type.name
                ]
                noise_type(dataset, row_noise_config)
                # Check missingness is synced with data
                assert dataset.missingness.equals(dataset.is_missing(dataset.data))
        else:
            column_noise_config: LayeredConfigTree = dataset_config[Keys.COLUMN_NOISE]
            columns_to_noise = [
                col
                for col in column_noise_config
                if col in dataset.data.columns and noise_type.name in column_noise_config[col]
            ]
            for column in columns_to_noise:
                column_noise_config: LayeredConfigTree = dataset_config[Keys.COLUMN_NOISE][
                    column
                ][noise_type.name]
                noise_type(
                    dataset,
<<<<<<< HEAD
                    column_noise_config,
=======
                    column_noise_config[column][noise_type.name],
>>>>>>> cb12fb95
                    column,
                )
                # Check missingness is synced with data
                assert dataset.missingness.equals(dataset.is_missing(dataset.data))<|MERGE_RESOLUTION|>--- conflicted
+++ resolved
@@ -53,11 +53,7 @@
                 ][noise_type.name]
                 noise_type(
                     dataset,
-<<<<<<< HEAD
-                    column_noise_config,
-=======
                     column_noise_config[column][noise_type.name],
->>>>>>> cb12fb95
                     column,
                 )
                 # Check missingness is synced with data
