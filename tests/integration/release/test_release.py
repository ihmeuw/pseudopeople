from __future__ import annotations

import math
from collections.abc import Callable
from pathlib import Path
from typing import TYPE_CHECKING, Any, Literal

import numpy as np
import numpy.typing as npt
import pandas as pd
from _pytest.fixtures import FixtureRequest
from pytest_check import check
from pytest_mock import MockerFixture
from vivarium_testing_utils import FuzzyChecker

from pseudopeople.configuration import Keys, get_configuration
from pseudopeople.configuration.entities import NO_NOISE
from pseudopeople.configuration.noise_configuration import NoiseConfiguration
from pseudopeople.constants import paths
from pseudopeople.constants.metadata import DatasetNames
from pseudopeople.dataset import Dataset
from pseudopeople.dtypes import DtypeNames
from pseudopeople.entity_types import ColumnNoiseType, RowNoiseType
from pseudopeople.filter import get_data_filters
from pseudopeople.interface import (
    generate_social_security,
    get_dataset_filepaths,
    validate_source_compatibility,
)
from pseudopeople.loader import load_standard_dataset
from pseudopeople.noise_entities import NOISE_TYPES
from pseudopeople.schema_entities import COLUMNS, DATASET_SCHEMAS
from pseudopeople.utilities import (
    DASK_ENGINE,
    coerce_dtypes,
    get_engine_from_string,
    parse_dates,
    to_string,
    update_seed,
)
from tests.constants import TOKENS_PER_STRING_MAPPER
from tests.integration.conftest import SEED, get_common_datasets
from tests.integration.release.conftest import (
    DATASET_ARG_TO_FULL_NAME_MAPPER,
    RI_FILEPATH,
)
from tests.integration.release.utilities import (
    get_high_noise_config,
    run_do_not_respond_tests,
    run_guardian_duplication_tests,
    run_omit_row_tests,
)
from tests.utilities import initialize_dataset_with_sample, run_column_noising_tests

if TYPE_CHECKING:
    import dask.dataframe as dd


ROW_TEST_FUNCTIONS = {
    "omit_row": run_omit_row_tests,
    "do_not_respond": run_do_not_respond_tests,
    "duplicate_with_guardian": run_guardian_duplication_tests,
}


def test_full_release_noising(
    dataset_params: tuple[
        str,
        Callable[..., pd.DataFrame],
        Path | str | None,
        int | None,
        str | None,
        Literal["pandas", "dask"],
        str,
    ],
    fuzzy_checker: FuzzyChecker,
) -> None:
    dataset_name, _, source, year, state, engine_name, noise_level = dataset_params
    full_dataset_name = DATASET_ARG_TO_FULL_NAME_MAPPER[dataset_name]
    dataset_schema = DATASET_SCHEMAS.get_dataset_schema(full_dataset_name)
    if noise_level == "default":
        config = get_configuration()
    elif noise_level == "high":
        config = get_high_noise_config(full_dataset_name)
    else:
        raise ValueError(
            f"noise level must be 'default' or 'high', but {noise_level} was passed instead."
        )

    # update parameters
    if source is None:
        source = paths.SAMPLE_DATA_ROOT
    elif isinstance(source, str) or isinstance(source, Path):
        source = Path(source)
        validate_source_compatibility(source, dataset_schema)

    engine = get_engine_from_string(engine_name)

    data_file_paths = get_dataset_filepaths(Path(source), dataset_schema.name)
    filters = get_data_filters(dataset_schema, year, state)
    unnoised_data: list[pd.DataFrame | dd.DataFrame] = [
        load_standard_dataset(path, filters, engine) for path in data_file_paths
    ]

    if engine == DASK_ENGINE:
        # TODO: [MIC-5960] move this compute to later in the code
        dataset_data: list[pd.DataFrame] = [data.compute() for data in unnoised_data if len(data) != 0]  # type: ignore [operator]
    else:
        dataset_data = [data for data in unnoised_data if len(data) != 0]  # type: ignore [misc]

    seed = update_seed(SEED, year)
    datasets: list[Dataset] = [
        Dataset(dataset_schema, data, f"{seed}_{i}") for i, data in enumerate(dataset_data)
    ]

    for dataset in datasets:
        dataset._clean_input_data()
        dataset._reformat_dates_for_noising()

    for noise_type in NOISE_TYPES:
        prenoised_dataframes: list[pd.DataFrame] = [
            dataset.data.copy() for dataset in datasets
        ]
        if isinstance(noise_type, RowNoiseType):
            if config.has_noise_type(dataset_schema.name, noise_type.name):
                # don't apply duplicate_with_guardian since this duplicates simulant id
                # which must be unique to be used as an identifier
                # TODO: Noise duplicate_with_guardian when record IDs
                # are implemented (MIC-4039)
<<<<<<< HEAD
=======
                if noise_type.name == NOISE_TYPES.duplicate_with_guardian.name:
                    continue
>>>>>>> f119c594
                for dataset in datasets:
                    # noise datasets in place
                    noise_type(dataset, config)
                test_function = ROW_TEST_FUNCTIONS[noise_type.name]
                test_function(
                    prenoised_dataframes, datasets, config, full_dataset_name, fuzzy_checker
                )
                if noise_type.name == NOISE_TYPES.duplicate_with_guardian.name:
                    datasets = [
                        Dataset(dataset_schema, data, f"{seed}_{i}")
                        for i, data in enumerate(prenoised_dataframes)
                    ]

        if isinstance(noise_type, ColumnNoiseType):
            for column in prenoised_dataframes[0].columns:
                if config.has_noise_type(dataset_schema.name, noise_type.name, column):
                    # don't noise ssa_event_type because it's used as an identifier column
                    # along with simulant id
                    # TODO: Noise ssa_event_type when record IDs are implemented (MIC-4039)
                    if column == COLUMNS.ssa_event_type.name:
                        continue
                    for dataset in datasets:
                        # noise datasets in place
                        noise_type(dataset, config, column)
                        with check:
                            assert dataset.missingness.equals(
                                dataset.is_missing(dataset.data)
                            )
                    run_column_noising_test(
                        prenoised_dataframes,
                        datasets,
                        config,
                        full_dataset_name,
                        noise_type.name,
                        column,
                        fuzzy_checker,
                    )

    # post-processing tests on final data
    for dataset in datasets:
<<<<<<< HEAD
        # these functions are called by Dataset during as part of noising process
=======
        # these functions are called by Dataset as part of noising process
>>>>>>> f119c594
        # after noise types have been applied
        dataset.data = coerce_dtypes(dataset.data, dataset.dataset_schema)
        dataset.data = Dataset.drop_non_schema_columns(dataset.data, dataset.dataset_schema)

        test_column_dtypes(dataset.data)
    # do this outside loop to avoid reading data multiple times
    test_unnoised_id_cols(datasets, dataset.dataset_schema.name)


def test_column_dtypes(
    noised_data: pd.DataFrame,
) -> None:
    """Tests that column dtypes are as expected"""
    for col_name in noised_data.columns:
        col = COLUMNS.get_column(col_name)
        expected_dtype = col.dtype_name
        if expected_dtype == np.dtype(object):
            # str dtype is 'object'
            # Check that they are actually strings and not some other
            # type of object.
            # mypy wants typed type_function to pass into apply but doesn't
            # accept type as an output
            type_function: Callable[..., Any] = lambda x: type(x)
            actual_types = noised_data[col.name].dropna().apply(type_function)
            with check:
                assert (actual_types == str).all(), actual_types.unique()
        with check:
            assert noised_data[col.name].dtype == expected_dtype


def test_unnoised_id_cols(datasets: list[Dataset], dataset_name: str) -> None:
    """Tests that all datasets retain unnoised simulant_id and household_id
    (except for SSA which does not include household_id)
    """
    unnoised_id_cols = [COLUMNS.simulant_id.name]
    if dataset_name != DATASET_SCHEMAS.ssa.name:
        unnoised_id_cols.append(COLUMNS.household_id.name)
    original = initialize_dataset_with_sample(dataset_name)
    dataset_schema = DATASET_SCHEMAS.get_dataset_schema(dataset_name)

    for noised_dataset in datasets:
        check_noised, check_original, _ = get_common_datasets(
            dataset_schema, original.data, noised_dataset.data
        )
        assert (
            (
                check_original.reset_index()[unnoised_id_cols]
                == check_noised.reset_index()[unnoised_id_cols]
            )
            .all()
            .all()
        )


def run_column_noising_test(
    prenoised_dataframes: list[pd.DataFrame],
    noised_datasets: list[Dataset],
    config: NoiseConfiguration,
    dataset_name: str,
    noise_type: str,
    column: str,
    fuzzy_checker: FuzzyChecker,
) -> None:
    dataset_schema = DATASET_SCHEMAS.get_dataset_schema(dataset_name)

    numerator = 0
    denominator = 0
    expected_noise_level = 0.0

    # Validate column noise level
    expected_config_noise = config.get_cell_probability(dataset_name, noise_type, column)
    includes_token_noising = config.has_parameter(
        dataset_name, noise_type, Keys.TOKEN_PROBABILITY, column
    ) or config.has_parameter(
        dataset_name, noise_type, Keys.ZIPCODE_DIGIT_PROBABILITIES, column
    )

    for prenoised_dataframe, noised_dataset in zip(prenoised_dataframes, noised_datasets):
        shared_noised, shared_prenoised, shared_idx = get_common_datasets(
            dataset_schema, prenoised_dataframe, noised_dataset.data
        )

        # Check that originally missing data remained missing
        originally_missing_idx = shared_prenoised.index[
            shared_prenoised.reset_index()[column].isna()
        ]
        with check:
            assert shared_noised.loc[originally_missing_idx, column].isna().all()

        # Check for noising where applicable
        to_compare_idx = shared_idx.difference(originally_missing_idx)
        if len(to_compare_idx) == 0:
            continue

        # make sure dtypes match when comparing prenoised and noised values
        # adapted from utilities.coerce_dtypes
        if shared_prenoised[column].dtype.name != shared_noised[column].dtype.name:
            if shared_noised[column].dtype.name == DtypeNames.OBJECT:
                shared_prenoised[column] = to_string(shared_prenoised[column])
            else:
                # mypy doesn't like using a variable as an argument to astype
                shared_prenoised[column] = shared_prenoised[column].astype(shared_noised[column].dtype.name)  # type: ignore [call-overload]

        prenoised_values = shared_prenoised.loc[to_compare_idx, column].values
        noised_values = shared_noised.loc[to_compare_idx, column].values

        different_check: npt.NDArray[np.bool_] = np.array(prenoised_values != noised_values)
        noise_level = different_check.sum()

        if includes_token_noising:
            if noise_type == NOISE_TYPES.write_wrong_zipcode_digits.name:
                token_probability: list[
                    float
                ] | int | float = config.get_zipcode_digit_probabilities(dataset_name, column)
            else:
                token_probability = config.get_token_probability(
                    dataset_name, noise_type, column
                )

            # Get number of tokens per string to calculate expected proportion
            tokens_per_string_getter: Callable[
                ..., pd.Series[int] | int
            ] = TOKENS_PER_STRING_MAPPER.get(noise_type, lambda x: x.astype(str).str.len())
            tokens_per_string: pd.Series[int] | int = tokens_per_string_getter(
                shared_prenoised.loc[to_compare_idx, column]
            )
            # Calculate probability no token is noised
            if isinstance(token_probability, list):
                # Calculate write wrong zipcode average digits probability any token is noise
                avg_probability_any_token_noised = 1 - math.prod(
                    [1 - p for p in token_probability]
                )
            else:
                with check:
                    assert isinstance(tokens_per_string, pd.Series)
                avg_probability_any_token_noised = (
                    1 - (1 - token_probability) ** tokens_per_string
                ).mean()

            # This is accumulating not_noised over all noise types
            expected_noise = avg_probability_any_token_noised * expected_config_noise
        else:
            expected_noise = expected_config_noise

        num_eligible = len(to_compare_idx)
        # we sometimes copy the same column value from a household member so we only want
        # to consider individuals who ended up with a different value as a result of this noising
        if noise_type == "copy_from_household_member":
            if column == "age":
                num_sims_with_silent_noising = sum(
                    shared_prenoised.loc[to_compare_idx, column].astype(float)
                    == shared_prenoised.loc[to_compare_idx, f"copy_{column}"].astype(float)
                )
            elif column == "date_of_birth":
                num_sims_with_silent_noising = sum(
                    shared_prenoised.loc[to_compare_idx, column].astype(str)
                    == shared_prenoised.loc[to_compare_idx, f"copy_{column}"].astype(str)
                )
            else:
                num_sims_with_silent_noising = 0
            num_eligible -= num_sims_with_silent_noising

        if noise_type == "swap_month_and_day":
            dataset_schema = DATASET_SCHEMAS.get_dataset_schema(dataset_name)
            date_format = dataset_schema.date_format
            _, month, day = parse_dates(
                shared_prenoised.loc[to_compare_idx, column], date_format
            )
            num_sims_with_same_month_and_day = sum(month == day)
            num_eligible -= num_sims_with_same_month_and_day

        numerator += noise_level
        denominator += num_eligible
        expected_noise_level += expected_noise * num_eligible

    fuzzy_checker.fuzzy_assert_proportion(
        name=noise_type,
        observed_numerator=numerator,
        observed_denominator=denominator,
        target_proportion=expected_noise_level / denominator,
        name_additional=f"{dataset_name}_{column}_{noise_type}",
    )<|MERGE_RESOLUTION|>--- conflicted
+++ resolved
@@ -123,15 +123,6 @@
         ]
         if isinstance(noise_type, RowNoiseType):
             if config.has_noise_type(dataset_schema.name, noise_type.name):
-                # don't apply duplicate_with_guardian since this duplicates simulant id
-                # which must be unique to be used as an identifier
-                # TODO: Noise duplicate_with_guardian when record IDs
-                # are implemented (MIC-4039)
-<<<<<<< HEAD
-=======
-                if noise_type.name == NOISE_TYPES.duplicate_with_guardian.name:
-                    continue
->>>>>>> f119c594
                 for dataset in datasets:
                     # noise datasets in place
                     noise_type(dataset, config)
@@ -140,6 +131,10 @@
                     prenoised_dataframes, datasets, config, full_dataset_name, fuzzy_checker
                 )
                 if noise_type.name == NOISE_TYPES.duplicate_with_guardian.name:
+                    # noising after duplicate_with_guardian should be done on prenoised data
+                    # since it duplicates simulant ID which must be unique to be used as an identifier
+                    # TODO: Noise duplicate_with_guardian normally when record IDs
+                    # are implemented (MIC-4039)
                     datasets = [
                         Dataset(dataset_schema, data, f"{seed}_{i}")
                         for i, data in enumerate(prenoised_dataframes)
@@ -172,11 +167,7 @@
 
     # post-processing tests on final data
     for dataset in datasets:
-<<<<<<< HEAD
-        # these functions are called by Dataset during as part of noising process
-=======
         # these functions are called by Dataset as part of noising process
->>>>>>> f119c594
         # after noise types have been applied
         dataset.data = coerce_dtypes(dataset.data, dataset.dataset_schema)
         dataset.data = Dataset.drop_non_schema_columns(dataset.data, dataset.dataset_schema)
