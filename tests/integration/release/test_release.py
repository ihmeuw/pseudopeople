from __future__ import annotations

import math
from collections.abc import Callable
from pathlib import Path
from typing import TYPE_CHECKING, Any, Literal

import numpy as np
import numpy.typing as npt
import pandas as pd
from _pytest.fixtures import FixtureRequest
<<<<<<< HEAD
from layered_config_tree import LayeredConfigTree
=======
>>>>>>> b04a5651
from pytest_check import check
from pytest_mock import MockerFixture
from vivarium_testing_utils import FuzzyChecker

from pseudopeople.configuration import Keys, get_configuration
from pseudopeople.configuration.entities import NO_NOISE
from pseudopeople.configuration.noise_configuration import NoiseConfiguration
from pseudopeople.constants import paths
from pseudopeople.constants.metadata import DatasetNames
from pseudopeople.dataset import Dataset
from pseudopeople.dtypes import DtypeNames
from pseudopeople.entity_types import ColumnNoiseType, RowNoiseType
from pseudopeople.filter import get_data_filters
from pseudopeople.interface import (
    generate_social_security,
    get_dataset_filepaths,
    validate_source_compatibility,
)
from pseudopeople.loader import load_standard_dataset
from pseudopeople.noise_entities import NOISE_TYPES
from pseudopeople.schema_entities import COLUMNS, DATASET_SCHEMAS
from pseudopeople.utilities import (
    DASK_ENGINE,
    get_engine_from_string,
<<<<<<< HEAD
    parse_dates,
=======
>>>>>>> b04a5651
    to_string,
    update_seed,
)
from tests.constants import TOKENS_PER_STRING_MAPPER
from tests.integration.conftest import SEED, get_common_datasets
from tests.integration.release.conftest import (
    DATASET_ARG_TO_FULL_NAME_MAPPER,
    RI_FILEPATH,
)
from tests.integration.release.utilities import (
    get_high_noise_config,
    run_do_not_respond_tests,
    run_guardian_duplication_tests,
    run_omit_row_tests,
)
from tests.utilities import initialize_dataset_with_sample, run_column_noising_tests

if TYPE_CHECKING:
    import dask.dataframe as dd


ROW_TEST_FUNCTIONS = {
    "omit_row": run_omit_row_tests,
    "do_not_respond": run_do_not_respond_tests,
    "duplicate_with_guardian": run_guardian_duplication_tests,
}


def test_full_release_noising(
    dataset_params: tuple[
        str,
        Callable[..., pd.DataFrame],
        Path | str | None,
        int | None,
        str | None,
        Literal["pandas", "dask"],
        str,
    ],
    fuzzy_checker: FuzzyChecker,
) -> None:
    dataset_name, _, source, year, state, engine_name, noise_level = dataset_params
    full_dataset_name = DATASET_ARG_TO_FULL_NAME_MAPPER[dataset_name]
    dataset_schema = DATASET_SCHEMAS.get_dataset_schema(full_dataset_name)
    if noise_level == "default":
        config = get_configuration()
    elif noise_level == "high":
        config = get_high_noise_config(full_dataset_name)
    else:
        raise ValueError(
            f"noise level must be 'default' or 'high', but {noise_level} was passed instead."
        )

    # update parameters
    if source is None:
        source = paths.SAMPLE_DATA_ROOT
    elif isinstance(source, str) or isinstance(source, Path):
        source = Path(source)
        validate_source_compatibility(source, dataset_schema)

    engine = get_engine_from_string(engine_name)

    data_file_paths = get_dataset_filepaths(Path(source), dataset_schema.name)
    filters = get_data_filters(dataset_schema, year, state)
    unnoised_data: list[pd.DataFrame | dd.DataFrame] = [
        load_standard_dataset(path, filters, engine) for path in data_file_paths
    ]

    if engine == DASK_ENGINE:
        # TODO: [MIC-5960] move this compute to later in the code
        dataset_data: list[pd.DataFrame] = [data.compute() for data in unnoised_data if len(data) != 0]  # type: ignore [operator]
    else:
        dataset_data = [data for data in unnoised_data if len(data) != 0]  # type: ignore [misc]

    seed = update_seed(SEED, year)
    datasets: list[Dataset] = [
        Dataset(dataset_schema, data, f"{seed}_{i}") for i, data in enumerate(dataset_data)
    ]

    for dataset in datasets:
        dataset._clean_input_data()
<<<<<<< HEAD
        dataset._reformat_dates_for_noising()
    
=======

>>>>>>> b04a5651
    for noise_type in NOISE_TYPES:
        prenoised_dataframes: list[pd.DataFrame] = [
            dataset.data.copy() for dataset in datasets
        ]
        if isinstance(noise_type, RowNoiseType):
            if config.has_noise_type(dataset_schema.name, noise_type.name):
                for dataset in datasets:
                    # noise datasets in place
                    noise_type(dataset, config)
                test_function = ROW_TEST_FUNCTIONS[noise_type.name]
                test_function(
                    prenoised_dataframes, datasets, config, full_dataset_name, fuzzy_checker
                )

        if isinstance(noise_type, ColumnNoiseType):
            for column in prenoised_dataframes[0].columns:
                if config.has_noise_type(dataset_schema.name, noise_type.name, column):
                    # don't noise ssa_event_type because it's used as an identifier column
                    # along with simulant id
                    # TODO: Noise ssa_event_type when record IDs are implemented (MIC-4039)
                    if column == COLUMNS.ssa_event_type.name:
                        continue
                    for dataset in datasets:
                        # noise datasets in place
                        noise_type(dataset, config, column)
                        with check:
                            assert dataset.missingness.equals(
                                dataset.is_missing(dataset.data)
                            )
                    run_column_noising_test(
                        prenoised_dataframes,
                        datasets,
                        config,
                        full_dataset_name,
                        noise_type.name,
                        column,
                        fuzzy_checker,
                    )


def run_column_noising_test(
    prenoised_dataframes: list[pd.DataFrame],
    noised_datasets: list[Dataset],
    config: NoiseConfiguration,
    dataset_name: str,
    noise_type: str,
    column: str,
    fuzzy_checker: FuzzyChecker,
) -> None:
    dataset_schema = DATASET_SCHEMAS.get_dataset_schema(dataset_name)

    numerator = 0
    denominator = 0
    expected_noise_level = 0.0

    # Validate column noise level
    expected_config_noise = config.get_cell_probability(dataset_name, noise_type, column)
    includes_token_noising = config.has_parameter(
        dataset_name, noise_type, Keys.TOKEN_PROBABILITY, column
    ) or config.has_parameter(
        dataset_name, noise_type, Keys.ZIPCODE_DIGIT_PROBABILITIES, column
    )

    for prenoised_dataframe, noised_dataset in zip(prenoised_dataframes, noised_datasets):
        shared_noised, shared_prenoised, shared_idx = get_common_datasets(
            dataset_schema, prenoised_dataframe, noised_dataset.data
        )

        # Check that originally missing data remained missing
        originally_missing_idx = shared_prenoised.index[
            shared_prenoised.reset_index()[column].isna()
        ]
        with check:
            assert shared_noised.loc[originally_missing_idx, column].isna().all()

        # Check for noising where applicable
        to_compare_idx = shared_idx.difference(originally_missing_idx)
        if len(to_compare_idx) == 0:
            continue

        # make sure dtypes match when comparing prenoised and noised values
        # adapted from utilities.coerce_dtypes
        if shared_prenoised[column].dtype.name != shared_noised[column].dtype.name:
            if shared_noised[column].dtype.name == DtypeNames.OBJECT:
                shared_prenoised[column] = to_string(shared_prenoised[column])
            else:
                # mypy doesn't like using a variable as an argument to astype
                shared_prenoised[column] = shared_prenoised[column].astype(shared_noised[column].dtype.name)  # type: ignore [call-overload]

        prenoised_values = shared_prenoised.loc[to_compare_idx, column].values
        noised_values = shared_noised.loc[to_compare_idx, column].values

        different_check: npt.NDArray[np.bool_] = np.array(prenoised_values != noised_values)
        noise_level = different_check.sum()

        if includes_token_noising:
            if noise_type == NOISE_TYPES.write_wrong_zipcode_digits.name:
                token_probability: list[
                    float
                ] | int | float = config.get_zipcode_digit_probabilities(dataset_name, column)
            else:
                token_probability = config.get_token_probability(
                    dataset_name, noise_type, column
                )

            # Get number of tokens per string to calculate expected proportion
            tokens_per_string_getter: Callable[
                ..., pd.Series[int] | int
            ] = TOKENS_PER_STRING_MAPPER.get(noise_type, lambda x: x.astype(str).str.len())
            tokens_per_string: pd.Series[int] | int = tokens_per_string_getter(
                shared_prenoised.loc[to_compare_idx, column]
            )
            # Calculate probability no token is noised
            if isinstance(token_probability, list):
                # Calculate write wrong zipcode average digits probability any token is noise
                avg_probability_any_token_noised = 1 - math.prod(
                    [1 - p for p in token_probability]
                )
            else:
                with check:
                    assert isinstance(tokens_per_string, pd.Series)
                avg_probability_any_token_noised = (
                    1 - (1 - token_probability) ** tokens_per_string
                ).mean()

            # This is accumulating not_noised over all noise types
            expected_noise = avg_probability_any_token_noised * expected_config_noise
        else:
            expected_noise = expected_config_noise

        num_eligible = len(to_compare_idx)
        # we sometimes copy the same column value from a household member so we only want
        # to consider individuals who ended up with a different value as a result of this noising
        if noise_type == "copy_from_household_member":
            if column == "age":
                num_sims_with_silent_noising = sum(
                    shared_prenoised.loc[to_compare_idx, column].astype(float)
                    == shared_prenoised.loc[to_compare_idx, f"copy_{column}"].astype(float)
                )
            elif column == "date_of_birth":
                num_sims_with_silent_noising = sum(
                    shared_prenoised.loc[to_compare_idx, column].astype(str)
                    == shared_prenoised.loc[to_compare_idx, f"copy_{column}"].astype(str)
                )
            else:
                num_sims_with_silent_noising = 0
            num_eligible -= num_sims_with_silent_noising

<<<<<<< HEAD
        if noise_type == 'swap_month_and_day':
            dataset_schema = DATASET_SCHEMAS.get_dataset_schema(dataset_name)
            date_format = dataset_schema.date_format
            _, month, day = parse_dates(shared_prenoised.loc[to_compare_idx, column], date_format)
            num_sims_with_same_month_and_day = sum(month == day)
            num_eligible -= num_sims_with_same_month_and_day
        
=======
>>>>>>> b04a5651
        numerator += noise_level
        denominator += num_eligible
        expected_noise_level += expected_noise * num_eligible

    fuzzy_checker.fuzzy_assert_proportion(
        name=noise_type,
        observed_numerator=numerator,
        observed_denominator=denominator,
        target_proportion=expected_noise_level / denominator,
        name_additional=f"{dataset_name}_{column}_{noise_type}",
    )


def test_column_dtypes(
    unnoised_dataset: Dataset,
    noised_data: pd.DataFrame,
    dataset_name: str,
    config: dict[str, Any],
) -> None:
    """Tests that column dtypes are as expected"""
    for col_name in noised_data.columns:
        col = COLUMNS.get_column(col_name)
        expected_dtype = col.dtype_name
        if expected_dtype == np.dtype(object):
            # str dtype is 'object'
            # Check that they are actually strings and not some other
            # type of object.
            # mypy wants typed type_function to pass into apply but doesn't
            # accept type as an output
            type_function: Callable[..., Any] = lambda x: type(x)
            actual_types = noised_data[col.name].dropna().apply(type_function)
            assert (actual_types == str).all(), actual_types.unique()
        assert noised_data[col.name].dtype == expected_dtype


def test_unnoised_id_cols(dataset_name: str, request: FixtureRequest) -> None:
    """Tests that all datasets retain unnoised simulant_id and household_id
    (except for SSA which does not include household_id)
    """
    unnoised_id_cols = [COLUMNS.simulant_id.name]
    if dataset_name != DATASET_SCHEMAS.ssa.name:
        unnoised_id_cols.append(COLUMNS.household_id.name)
    original = initialize_dataset_with_sample(dataset_name)
    noised_data = request.getfixturevalue("noised_data")
    dataset_schema = DATASET_SCHEMAS.get_dataset_schema(dataset_name)
    check_noised, check_original, _ = get_common_datasets(
        dataset_schema, original.data, noised_data
    )
    assert (
        (
            check_original.reset_index()[unnoised_id_cols]
            == check_noised.reset_index()[unnoised_id_cols]
        )
        .all()
        .all()
    )<|MERGE_RESOLUTION|>--- conflicted
+++ resolved
@@ -9,10 +9,6 @@
 import numpy.typing as npt
 import pandas as pd
 from _pytest.fixtures import FixtureRequest
-<<<<<<< HEAD
-from layered_config_tree import LayeredConfigTree
-=======
->>>>>>> b04a5651
 from pytest_check import check
 from pytest_mock import MockerFixture
 from vivarium_testing_utils import FuzzyChecker
@@ -37,10 +33,7 @@
 from pseudopeople.utilities import (
     DASK_ENGINE,
     get_engine_from_string,
-<<<<<<< HEAD
     parse_dates,
-=======
->>>>>>> b04a5651
     to_string,
     update_seed,
 )
@@ -121,12 +114,8 @@
 
     for dataset in datasets:
         dataset._clean_input_data()
-<<<<<<< HEAD
         dataset._reformat_dates_for_noising()
     
-=======
-
->>>>>>> b04a5651
     for noise_type in NOISE_TYPES:
         prenoised_dataframes: list[pd.DataFrame] = [
             dataset.data.copy() for dataset in datasets
@@ -275,7 +264,6 @@
                 num_sims_with_silent_noising = 0
             num_eligible -= num_sims_with_silent_noising
 
-<<<<<<< HEAD
         if noise_type == 'swap_month_and_day':
             dataset_schema = DATASET_SCHEMAS.get_dataset_schema(dataset_name)
             date_format = dataset_schema.date_format
@@ -283,8 +271,6 @@
             num_sims_with_same_month_and_day = sum(month == day)
             num_eligible -= num_sims_with_same_month_and_day
         
-=======
->>>>>>> b04a5651
         numerator += noise_level
         denominator += num_eligible
         expected_noise_level += expected_noise * num_eligible
