from __future__ import annotations

import math
import os
from collections.abc import Callable
from pathlib import Path
from typing import TYPE_CHECKING, Any, Literal

import dask.dataframe as dd
import numpy as np
import numpy.typing as npt
import pandas as pd
from _pytest.fixtures import FixtureRequest
from dask.distributed import LocalCluster
from pytest_check import check
from pytest_mock import MockerFixture
from vivarium_testing_utils import FuzzyChecker

from pseudopeople.configuration import Keys, get_configuration
from pseudopeople.configuration.entities import NO_NOISE
from pseudopeople.configuration.noise_configuration import NoiseConfiguration
from pseudopeople.constants import paths
from pseudopeople.constants.metadata import DatasetNames
from pseudopeople.dataset import Dataset, clean_input_data, reformat_dates_for_noising
from pseudopeople.dtypes import DtypeNames
from pseudopeople.entity_types import ColumnNoiseType, RowNoiseType
from pseudopeople.filter import get_data_filters
from pseudopeople.interface import (
    generate_social_security,
    get_dataset_filepaths,
    validate_source_compatibility,
)
from pseudopeople.loader import load_standard_dataset
from pseudopeople.noise_entities import NOISE_TYPES
from pseudopeople.schema_entities import COLUMNS, DATASET_SCHEMAS, Column
from pseudopeople.utilities import (
    DASK_ENGINE,
    coerce_dtypes,
    get_engine_from_string,
    parse_dates,
    to_string,
    update_seed,
)
from tests.constants import TOKENS_PER_STRING_MAPPER
from tests.integration.conftest import SEED, get_common_datasets
from tests.integration.release.conftest import (
    DATASET_ARG_TO_FULL_NAME_MAPPER,
    RI_FILEPATH,
)
from tests.integration.release.utilities import (
<<<<<<< HEAD
    fuzzy_check_omit_row_counts,
    get_high_noise_config,
    get_missingness_data,
    get_noised_columns,
    get_noised_data,
    get_omit_row_counts,
=======
    fuzzy_check_do_not_respond_counts,
    fuzzy_check_omit_row_counts,
    get_high_noise_config,
    get_missing_row_counts,
    get_missingness_data,
    get_noised_columns,
    get_noised_data,
>>>>>>> dbb56566
    get_passing_row_counts,
    get_prenoised_columns,
    get_prenoised_data,
    run_do_not_respond_tests,
    run_guardian_duplication_tests,
    run_omit_row_tests,
)
from tests.utilities import initialize_dataset_with_sample

ROW_TEST_FUNCTIONS = {
    "omit_row": run_omit_row_tests,
    "do_not_respond": run_do_not_respond_tests,
    "duplicate_with_guardian": run_guardian_duplication_tests,
}

ROW_COUNT_FUNCTIONS = {
<<<<<<< HEAD
    "omit_row": get_omit_row_counts,
    # TODO: define all ROW_COUNT_FUNCTIONS functions
    "do_not_respond": get_passing_row_counts,
=======
    "omit_row": get_missing_row_counts,
    "do_not_respond": get_missing_row_counts,
    # TODO: define duplicate_with_guardian counts
>>>>>>> dbb56566
    "duplicate_with_guardian": get_passing_row_counts,
}

ROW_FUZZY_CHECK_FUNCTIONS = {
    "omit_row": fuzzy_check_omit_row_counts,
<<<<<<< HEAD
    # TODO: define all ROW_FUZZY_CHECK functions
    "do_not_respond": fuzzy_check_omit_row_counts,
=======
    "do_not_respond": fuzzy_check_do_not_respond_counts,
    # TODO: define duplicate_with_guardian fuzzy check
>>>>>>> dbb56566
    "duplicate_with_guardian": fuzzy_check_omit_row_counts,
}


def test_full_release_noising(
    dataset_params: tuple[
        str,
        Callable[..., pd.DataFrame],
        Path | str | None,
        int | None,
        str | None,
        Literal["pandas", "dask"],
        str,
    ],
    fuzzy_checker: FuzzyChecker,
) -> None:
    dataset_name, _, source, year, state, engine_name, noise_level = dataset_params
    full_dataset_name = DATASET_ARG_TO_FULL_NAME_MAPPER[dataset_name]
    dataset_schema = DATASET_SCHEMAS.get_dataset_schema(full_dataset_name)
    if noise_level == "default":
        config = get_configuration()
    elif noise_level == "high":
        config = get_high_noise_config(full_dataset_name)
    else:
        raise ValueError(
            f"noise level must be 'default' or 'high', but {noise_level} was passed instead."
        )

    # update parameters
    if source is None:
        source = paths.SAMPLE_DATA_ROOT
    elif isinstance(source, str) or isinstance(source, Path):
        source = Path(source)
        validate_source_compatibility(source, dataset_schema)

    engine = get_engine_from_string(engine_name)

    if engine == DASK_ENGINE:
        cluster = LocalCluster(  # type: ignore[no-untyped-call]
            n_workers=int(os.environ["SLURM_CPUS_ON_NODE"]),
            threads_per_worker=1,
            memory_limit=(
                # Per worker!
                int(os.environ["SLURM_MEM_PER_NODE"])
                / int(os.environ["SLURM_CPUS_ON_NODE"])
            )
            * 1_000
            * 1_000,  # Dask uses bytes, Slurm reports in megabytes.
        )
        client = cluster.get_client()  # type: ignore[no-untyped-call]

        data_directory_path = source / dataset_schema.name
        filters = get_data_filters(dataset_schema, year, state)
        data = load_standard_dataset(data_directory_path, filters, engine, is_file=False)
        assert isinstance(data, dd.DataFrame)

        seed = update_seed(SEED, year)

        # we need prenoised, noised, and missingness data to replicate what's in Dataset
        def make_wide_dataframe(data_: pd.DataFrame) -> pd.DataFrame:
            clean_input_data(dataset_schema, data_)
            reformat_dates_for_noising(dataset_schema, data_)
            missingness = Dataset.is_missing(data_)
            missingness.columns = [f"{col}_missingness" for col in missingness.columns]
            prenoised = data_.copy()
            prenoised.columns = [f"{col}_prenoised" for col in prenoised.columns]
            data_ = pd.concat([data_, missingness, prenoised], axis=1)
            return data_

        def wide_to_dataset(
            wide_data: pd.DataFrame, partition_info: dict[str, Any]
        ) -> Dataset:
            # noised data becomes prenoised data of the next noise type
            data_to_noise = get_noised_data(wide_data)
            dataset = Dataset(
                dataset_schema,
                data_to_noise,
                f"{seed}_{partition_info['number'] if partition_info is not None else 1}",
            )
            return dataset

        def dataset_to_wide(dataset: Dataset, old_wide_data: pd.DataFrame) -> pd.DataFrame:
            noised = dataset.data
            missingness = Dataset.is_missing(noised)
            missingness.columns = [f"{col}_missingness" for col in missingness.columns]
            prenoised = get_noised_data(old_wide_data)
            prenoised.columns = [f"{col}_prenoised" for col in prenoised.columns]
            data = pd.concat([noised, missingness, prenoised], axis=1)
            return data

        def apply_row_noise_type(
            data_: pd.DataFrame,
            partition_info: dict[str, Any],
            noise_type: RowNoiseType,
            config: NoiseConfiguration,
        ) -> pd.DataFrame:
            dataset = wide_to_dataset(data_, partition_info)
            noise_type(dataset, config)
            data_ = dataset_to_wide(dataset, data_)
            return data_

        def apply_column_noise_type(
            data_: pd.DataFrame,
            column: Column,
            partition_info: dict[str, Any],
            noise_type: ColumnNoiseType,
            config: NoiseConfiguration,
        ) -> pd.DataFrame:
            dataset = wide_to_dataset(data_, partition_info)
            noise_type(dataset, config, column.name)
            data_ = dataset_to_wide(dataset, data_)
            return data_

        def unnoise_data(data_: pd.DataFrame) -> pd.DataFrame:
            data_[get_noised_columns(data_)] = data_[get_prenoised_columns(data_)]
            return data_

<<<<<<< HEAD
        def remove_missing_rows(data_: pd.DataFrame) -> pd.DataFrame:
            """Removes rows that are missing in all columns."""
            return data_[~get_missingness_data(data_).all(axis=1)]

=======
>>>>>>> dbb56566
        def drop_extra_data(data_: pd.DataFrame) -> pd.DataFrame:
            """Removed prenoised and missingness columns from data."""
            return data_[get_noised_columns(data_)]

        def aggregate_dtype_info(results: pd.DataFrame) -> pd.DataFrame:
            """Aggregates results across partitions to get one row per column."""
            return results.groupby("column").agg(
                {
                    "is_expected_dtype": "all",  # Logical AND across partitions
                    "object_column_types": lambda x: ",".join(
                        set(filter(None, x))
                    ),  # Combine non-None values
                }
            )

        # create wide data metadata
        wide_data_columns = (
            [col for col in data.columns]
            + [f"{col}_missingness" for col in data.columns]
            + [f"{col}_prenoised" for col in data.columns]
        )
        original_dtypes = dict(data.dtypes)
        missingness_dtypes = {
            f"{col.name}_missingness": bool for col in dataset_schema.columns
        }
        prenoised_dtypes = {f"{col}_prenoised": dtype for col, dtype in data.dtypes.items()}
        all_dtypes = {**original_dtypes, **missingness_dtypes, **prenoised_dtypes}
        wide_data_meta = pd.DataFrame(columns=wide_data_columns).astype(all_dtypes)

        data = data.map_partitions(make_wide_dataframe, meta=wide_data_meta)  # type: ignore[no-untyped-call]
        noised_metadata = list(zip(data.columns, data.dtypes))
        count_metadata = pd.DataFrame(
            columns=["numerator", "columns_are_different", "dtypes_are_different"], dtype=int
        )

        for noise_type in NOISE_TYPES:
            if isinstance(noise_type, RowNoiseType):
                if config.has_noise_type(dataset_schema.name, noise_type.name):
                    data = data.persist()
                    num_prenoised_rows = len(data)

                    data = data.map_partitions(
                        apply_row_noise_type,
                        noise_type=noise_type,
                        config=config,
                        meta=wide_data_meta,
                    ).persist()

                    # get counts
                    # TODO: define all ROW_COUNT_FUNCTIONS functions
                    count_function = ROW_COUNT_FUNCTIONS[noise_type.name]
                    counts = data.map_partitions(
                        count_function,
                        meta=count_metadata,
                    )
                    total_counts = counts.sum().compute()

                    numerator = total_counts["numerator"]
                    # use counts to make checks
                    # TODO: define all ROW_FUZZY_CHECK_FUNCTIONS functions
                    with check:
                        assert total_counts["columns_are_different"] == 0
                    with check:
                        assert total_counts["dtypes_are_different"] == 0
                    fuzzy_check_function = ROW_FUZZY_CHECK_FUNCTIONS[noise_type.name]
                    fuzzy_check_function(
                        numerator,
                        num_prenoised_rows,
                        config,
                        full_dataset_name,
                        fuzzy_checker,
                    )
<<<<<<< HEAD
                    # get rid of rows that became missing after noising
                    data = data.map_partitions(remove_missing_rows)

            elif isinstance(noise_type, ColumnNoiseType):
                for column in dataset_schema.columns:
                    if config.has_noise_type(
                        dataset_schema.name, noise_type.name, column.name
                    ):
                        # don't noise ssa_event_type because it's used as an identifier column
                        # along with simulant id
                        # TODO: Noise ssa_event_type when record IDs are implemented (MIC-4039)
                        if column == COLUMNS.ssa_event_type:
                            continue
                        data = data.map_partitions(
                            apply_column_noise_type,
                            column=column,
                            noise_type=noise_type,
                            config=config,
                            meta=noised_metadata,
                        ).persist()

                        missingness_correct = data.map_partitions(
                            lambda data_: pd.Series(
                                (
                                    get_missingness_data(data_).values
                                    == Dataset.is_missing(get_noised_data(data_)).values
                                ).all()
                            )
                        )
                        with check:
                            assert missingness_correct.all().compute()

                        counts = data.map_partitions(
                            lambda data_: get_column_noising_counts(
                                data_,
                                config,
                                dataset_schema.name,
                                noise_type.name,
                                column.name,
                            ),
                            meta=pd.DataFrame(
                                columns=[
                                    "numerator",
                                    "denominator",
                                    "expected_numerator",
                                    "missing_data_not_missing",
                                    "num_noised_id_cols",
                                ],
                                dtype=int,
                            ),
                        )
                        total_counts = counts.sum().compute()
                        with check:
                            assert total_counts["missing_data_not_missing"] == 0
                        with check:
                            assert total_counts["num_noised_id_cols"] == 0
                        numerator = total_counts["numerator"]
                        denominator = total_counts["denominator"]
                        # we can get no eligible rows for unit number in acs RI data
                        # because it's a sparse column and acs is small
                        if column == COLUMNS.unit_number and denominator == 0:
                            continue
                        expected_numerator = total_counts["expected_numerator"]
                        with check:
                            fuzzy_checker.fuzzy_assert_proportion(
                                name=noise_type.name,
                                observed_numerator=numerator,
                                observed_denominator=denominator,
                                target_proportion=expected_numerator / denominator,
                                name_additional=f"{dataset_name}_{column}_{noise_type}",
                            )

=======

            elif isinstance(noise_type, ColumnNoiseType):
                for column in dataset_schema.columns:
                    if config.has_noise_type(
                        dataset_schema.name, noise_type.name, column.name
                    ):
                        # don't noise ssa_event_type because it's used as an identifier column
                        # along with simulant id
                        # TODO: Noise ssa_event_type when record IDs are implemented (MIC-4039)
                        if column == COLUMNS.ssa_event_type:
                            continue
                        data = data.map_partitions(
                            apply_column_noise_type,
                            column=column,
                            noise_type=noise_type,
                            config=config,
                            meta=noised_metadata,
                        ).persist()

                        missingness_correct = data.map_partitions(
                            lambda data_: pd.Series(
                                (
                                    get_missingness_data(data_).values
                                    == Dataset.is_missing(get_noised_data(data_)).values
                                ).all()
                            )
                        )
                        with check:
                            assert missingness_correct.all().compute()

                        counts = data.map_partitions(
                            lambda data_: get_column_noising_counts(
                                data_,
                                config,
                                dataset_schema.name,
                                noise_type.name,
                                column.name,
                            ),
                            meta=pd.DataFrame(
                                columns=[
                                    "numerator",
                                    "denominator",
                                    "expected_numerator",
                                    "missing_data_not_missing",
                                ],
                                dtype=int,
                            ),
                        )
                        total_counts = counts.sum().compute()
                        with check:
                            assert total_counts["missing_data_not_missing"] == 0
                        numerator = total_counts["numerator"]
                        denominator = total_counts["denominator"]
                        # we can get no eligible rows for unit number in acs RI data
                        # because it's a sparse column and acs is small
                        if column == COLUMNS.unit_number and denominator == 0:
                            continue
                        expected_numerator = total_counts["expected_numerator"]
                        with check:
                            fuzzy_checker.fuzzy_assert_proportion(
                                name=noise_type.name,
                                observed_numerator=numerator,
                                observed_denominator=denominator,
                                target_proportion=expected_numerator / denominator,
                                name_additional=f"{dataset_name}_{column}_{noise_type}",
                            )

>>>>>>> dbb56566
            if noise_type == NOISE_TYPES.duplicate_with_guardian:
                # noising after duplicate_with_guardian should be done on prenoised data
                # since it duplicates simulant ID which must be unique to be used as an identifier
                # TODO: Noise duplicate_with_guardian normally when record IDs
                # are implemented (MIC-4039)
                data = data.map_partitions(unnoise_data)

        # post-processing tests on final data
        # remove prenoised and missingness columns from data
        data = data.map_partitions(drop_extra_data)
        data = data.map_partitions(
            coerce_dtypes,
            dataset_schema=dataset_schema,
        )
        data = data.map_partitions(
            Dataset.drop_non_schema_columns,
            dataset_schema=dataset_schema,
        )
        # check that dtypes are as expected
        dtype_info = data.map_partitions(get_column_dtypes_info)
        aggregated_dtype_info = aggregate_dtype_info(dtype_info.compute())
<<<<<<< HEAD

        with check:
            assert aggregated_dtype_info["is_expected_dtype"].all()
        object_col_has_wrong_type = (
            aggregated_dtype_info["object_column_types"] != "str"
        ) & (aggregated_dtype_info["object_column_types"] != "")
        with check:
            assert sum(object_col_has_wrong_type) == 0, aggregated_dtype_info.loc[
                object_col_has_wrong_type
            ]

    else:  # pandas
        data_file_paths = get_dataset_filepaths(Path(source), dataset_schema.name)
        filters = get_data_filters(dataset_schema, year, state)
        pandas_data = [
            load_standard_dataset(path, filters, engine) for path in data_file_paths
        ]
        dataset_data = [data for data in pandas_data if len(data) != 0]

        seed = update_seed(SEED, year)
        datasets: list[Dataset] = [
            Dataset(dataset_schema, data, f"{seed}_{i}")  # type: ignore[arg-type]
            for i, data in enumerate(dataset_data)
        ]
=======

        with check:
            assert aggregated_dtype_info["is_expected_dtype"].all()
        object_col_has_wrong_type = (
            aggregated_dtype_info["object_column_types"] != "str"
        ) & (aggregated_dtype_info["object_column_types"] != "")
        with check:
            assert sum(object_col_has_wrong_type) == 0, aggregated_dtype_info.loc[
                object_col_has_wrong_type
            ]

    else:  # pandas
        data_file_paths = get_dataset_filepaths(Path(source), dataset_schema.name)
        filters = get_data_filters(dataset_schema, year, state)
        pandas_data = [
            load_standard_dataset(path, filters, engine) for path in data_file_paths
        ]
        dataset_data = [data for data in pandas_data if len(data) != 0]

        seed = update_seed(SEED, year)
        datasets: list[Dataset] = [
            Dataset(dataset_schema, data, f"{seed}_{i}")  # type: ignore[arg-type]
            for i, data in enumerate(dataset_data)
        ]
>>>>>>> dbb56566
        for dataset in datasets:
            clean_input_data(dataset.dataset_schema, dataset.data)
            reformat_dates_for_noising(dataset.dataset_schema, dataset.data)

        for noise_type in NOISE_TYPES:
            prenoised_dataframes: list[pd.DataFrame] = [
                dataset.data.copy() for dataset in datasets
            ]
            if isinstance(noise_type, RowNoiseType):
                if config.has_noise_type(dataset_schema.name, noise_type.name):
                    for dataset in datasets:
                        # noise datasets in place
                        noise_type(dataset, config)
                    test_function = ROW_TEST_FUNCTIONS[noise_type.name]
                    test_function(
                        prenoised_dataframes,
                        datasets,
                        config,
                        full_dataset_name,
                        fuzzy_checker,
                    )
                    if noise_type.name == NOISE_TYPES.duplicate_with_guardian.name:
                        # noising after duplicate_with_guardian should be done on prenoised data
                        # since it duplicates simulant ID which must be unique to be used as an identifier
                        # TODO: Noise duplicate_with_guardian normally when record IDs
                        # are implemented (MIC-4039)
                        datasets = [
                            Dataset(dataset_schema, data, f"{seed}_{i}")
                            for i, data in enumerate(prenoised_dataframes)
                        ]

            if isinstance(noise_type, ColumnNoiseType):
                for column in dataset_schema.columns:
                    if config.has_noise_type(
                        dataset_schema.name, noise_type.name, column.name
                    ):
                        # don't noise ssa_event_type because it's used as an identifier column
                        # along with simulant id
                        # TODO: Noise ssa_event_type when record IDs are implemented (MIC-4039)
                        if column == COLUMNS.ssa_event_type:
                            continue
                        for dataset in datasets:
                            # noise datasets in place
                            noise_type(dataset, config, column.name)
                            with check:
                                assert dataset.missingness.equals(
                                    dataset.is_missing(dataset.data)
                                )
                        run_column_noising_test(
                            prenoised_dataframes,
                            datasets,
                            config,
                            full_dataset_name,
                            noise_type.name,
                            column.name,
                            fuzzy_checker,
                        )

        # post-processing tests on final data
        for dataset in datasets:
            # these functions are called by Dataset as part of noising process
            # after noise types have been applied
            dataset.data = coerce_dtypes(dataset.data, dataset.dataset_schema)
            dataset.data = Dataset.drop_non_schema_columns(
                dataset.data, dataset.dataset_schema
            )

            check_column_dtypes(dataset.data)
        # do this outside loop to avoid reading data multiple times
        check_unnoised_id_cols(datasets, dataset.dataset_schema.name)


def check_column_dtypes(
    data: pd.DataFrame,
) -> None:
    """Tests that column dtypes are as expected"""
    for col_name in data.columns:
        col = COLUMNS.get_column(col_name)
        expected_dtype = col.dtype_name
        if expected_dtype == np.dtype(object):
            # str dtype is 'object'
            # Check that they are actually strings and not some other
            # type of object.
            # mypy wants typed type_function to pass into apply but doesn't
            # accept type as an output
            type_function: Callable[..., Any] = lambda x: type(x)
            actual_types = data[col.name].dropna().apply(type_function)
            with check:
                assert (actual_types == str).all(), actual_types.unique()
        with check:
            assert data[col.name].dtype == expected_dtype
<<<<<<< HEAD


def get_column_dtypes_info(
    data: pd.DataFrame,
) -> pd.DataFrame:
    """Tests that column dtypes are as expected"""
    dtype_info: dict[str, Any] = {
        "column": [],
        "is_expected_dtype": [],
        "object_column_types": [],
    }
    for col_name in data.columns:
        col = COLUMNS.get_column(col_name)
        expected_dtype = col.dtype_name

        dtype_info["column"].append(col_name)
        dtype_info["is_expected_dtype"].append(data[col.name].dtype == expected_dtype)
        if expected_dtype == np.dtype(object):
            # str dtype is 'object'
            # Check that they are actually strings and not some other
            # type of object.
            # mypy wants typed type_function to pass into apply but doesn't
            # accept type as an output
            type_function: Callable[..., Any] = lambda x: type(x)
            actual_types = [
                type.__name__ for type in data[col.name].dropna().apply(type_function)
            ]
            dtype_info["object_column_types"].append(",".join(set(actual_types)))
        else:
            dtype_info["object_column_types"].append("")

    return pd.DataFrame(dtype_info)


=======


def get_column_dtypes_info(
    data: pd.DataFrame,
) -> pd.DataFrame:
    """Tests that column dtypes are as expected"""
    dtype_info: dict[str, Any] = {
        "column": [],
        "is_expected_dtype": [],
        "object_column_types": [],
    }
    for col_name in data.columns:
        col = COLUMNS.get_column(col_name)
        expected_dtype = col.dtype_name

        dtype_info["column"].append(col_name)
        dtype_info["is_expected_dtype"].append(data[col.name].dtype == expected_dtype)
        if expected_dtype == np.dtype(object):
            # str dtype is 'object'
            # Check that they are actually strings and not some other
            # type of object.
            # mypy wants typed type_function to pass into apply but doesn't
            # accept type as an output
            type_function: Callable[..., Any] = lambda x: type(x)
            actual_types = [
                type.__name__ for type in data[col.name].dropna().apply(type_function)
            ]
            dtype_info["object_column_types"].append(",".join(set(actual_types)))
        else:
            dtype_info["object_column_types"].append("")

    return pd.DataFrame(dtype_info)


>>>>>>> dbb56566
def check_unnoised_id_cols(datasets: list[Dataset], dataset_name: str) -> None:
    """Tests that all datasets retain unnoised simulant_id and household_id
    (except for SSA which does not include household_id)
    """
    unnoised_id_cols = [COLUMNS.simulant_id.name]
    if dataset_name != DATASET_SCHEMAS.ssa.name:
        unnoised_id_cols.append(COLUMNS.household_id.name)
    original = initialize_dataset_with_sample(dataset_name)
    dataset_schema = DATASET_SCHEMAS.get_dataset_schema(dataset_name)

    for noised_dataset in datasets:
        check_noised, check_original, _ = get_common_datasets(
            dataset_schema, original.data, noised_dataset.data
        )
        assert (
            (
                check_original.reset_index()[unnoised_id_cols]
                == check_noised.reset_index()[unnoised_id_cols]
            )
            .all()
            .all()
        )


def run_column_noising_test(
    prenoised_dataframes: list[pd.DataFrame],
    noised_datasets: list[Dataset],
    config: NoiseConfiguration,
    dataset_name: str,
    noise_type: str,
    column: str,
    fuzzy_checker: FuzzyChecker,
) -> None:
    dataset_schema = DATASET_SCHEMAS.get_dataset_schema(dataset_name)

    numerator = 0
    denominator = 0
    expected_noise_level = 0.0

    # Validate column noise level
    expected_config_noise = config.get_cell_probability(dataset_name, noise_type, column)
    includes_token_noising = config.has_parameter(
        dataset_name, noise_type, Keys.TOKEN_PROBABILITY, column
    ) or config.has_parameter(
        dataset_name, noise_type, Keys.ZIPCODE_DIGIT_PROBABILITIES, column
    )

    for prenoised_dataframe, noised_dataset in zip(prenoised_dataframes, noised_datasets):
        shared_noised, shared_prenoised, shared_idx = get_common_datasets(
            dataset_schema, prenoised_dataframe, noised_dataset.data
        )

        # Check that originally missing data remained missing
        originally_missing_idx = shared_prenoised.index[
            shared_prenoised.reset_index()[column].isna()
        ]
        with check:
            assert shared_noised.loc[originally_missing_idx, column].isna().all()

        # Check for noising where applicable
        to_compare_idx = shared_idx.difference(originally_missing_idx)
        if len(to_compare_idx) == 0:
            continue

        # make sure dtypes match when comparing prenoised and noised values
        # adapted from utilities.coerce_dtypes
        if shared_prenoised[column].dtype.name != shared_noised[column].dtype.name:
            if shared_noised[column].dtype.name == DtypeNames.OBJECT:
                shared_prenoised[column] = to_string(shared_prenoised[column])
            else:
                # mypy doesn't like using a variable as an argument to astype
                shared_prenoised[column] = shared_prenoised[column].astype(shared_noised[column].dtype.name)  # type: ignore [call-overload]

        prenoised_values = shared_prenoised.loc[to_compare_idx, column].values
        noised_values = shared_noised.loc[to_compare_idx, column].values

        different_check: npt.NDArray[np.bool_] = np.array(prenoised_values != noised_values)
        noise_level = different_check.sum()

        if includes_token_noising:
            if noise_type == NOISE_TYPES.write_wrong_zipcode_digits.name:
                token_probability: list[
                    float
                ] | int | float = config.get_zipcode_digit_probabilities(dataset_name, column)
            else:
                token_probability = config.get_token_probability(
                    dataset_name, noise_type, column
                )

            # Get number of tokens per string to calculate expected proportion
            tokens_per_string_getter: Callable[
                ..., pd.Series[int] | int
            ] = TOKENS_PER_STRING_MAPPER.get(noise_type, lambda x: x.astype(str).str.len())
            tokens_per_string: pd.Series[int] | int = tokens_per_string_getter(
                shared_prenoised.loc[to_compare_idx, column]
            )
            # Calculate probability no token is noised
            if isinstance(token_probability, list):
                # Calculate write wrong zipcode average digits probability any token is noise
                avg_probability_any_token_noised = 1 - math.prod(
                    [1 - p for p in token_probability]
                )
            else:
                with check:
                    assert isinstance(tokens_per_string, pd.Series)
                avg_probability_any_token_noised = (
                    1 - (1 - token_probability) ** tokens_per_string
                ).mean()

            # This is accumulating not_noised over all noise types
            expected_noise = avg_probability_any_token_noised * expected_config_noise
        else:
            expected_noise = expected_config_noise

        num_eligible = len(to_compare_idx)
        # we sometimes copy the same column value from a household member so we only want
        # to consider individuals who ended up with a different value as a result of this noising
        if noise_type == "copy_from_household_member":
            if column == "age":
                num_sims_with_silent_noising = sum(
                    shared_prenoised.loc[to_compare_idx, column].astype(float)
                    == shared_prenoised.loc[to_compare_idx, f"copy_{column}"].astype(float)
                )
            elif column == "date_of_birth":
                num_sims_with_silent_noising = sum(
                    shared_prenoised.loc[to_compare_idx, column].astype(str)
                    == shared_prenoised.loc[to_compare_idx, f"copy_{column}"].astype(str)
                )
            else:
                num_sims_with_silent_noising = 0
            num_eligible -= num_sims_with_silent_noising

        if noise_type == "swap_month_and_day":
            dataset_schema = DATASET_SCHEMAS.get_dataset_schema(dataset_name)
            date_format = dataset_schema.date_format
            _, month, day = parse_dates(
                shared_prenoised.loc[to_compare_idx, column], date_format
            )
            num_sims_with_same_month_and_day = sum(month == day)
            num_eligible -= num_sims_with_same_month_and_day

        numerator += noise_level
        denominator += num_eligible
        expected_noise_level += expected_noise * num_eligible

    # we can get no eligible rows for unit number in acs RI data
    # because it's a sparse column and acs is small
    if column == COLUMNS.unit_number.name and denominator == 0:
        return

    fuzzy_checker.fuzzy_assert_proportion(
        name=noise_type,
        observed_numerator=numerator,
        observed_denominator=denominator,
        target_proportion=expected_noise_level / denominator,
        name_additional=f"{dataset_name}_{column}_{noise_type}",
    )


def get_column_noising_counts(
    data: pd.DataFrame,
    config: NoiseConfiguration,
    dataset_name: str,
    noise_type: str,
    column: str,
) -> pd.DataFrame:
    dataset_schema = DATASET_SCHEMAS.get_dataset_schema(dataset_name)

    # Validate column noise level
    expected_config_noise = config.get_cell_probability(dataset_name, noise_type, column)
    includes_token_noising = config.has_parameter(
        dataset_name, noise_type, Keys.TOKEN_PROBABILITY, column
    ) or config.has_parameter(
        dataset_name, noise_type, Keys.ZIPCODE_DIGIT_PROBABILITIES, column
    )

    noised_data = get_noised_data(data)
    prenoised_data = get_prenoised_data(data)
    prenoised_data.columns = [col.replace("_prenoised", "") for col in prenoised_data.columns]

<<<<<<< HEAD
    # check that reference id cols don't get noised
    unnoised_id_cols = [COLUMNS.simulant_id.name]
    if dataset_name != DATASET_SCHEMAS.ssa.name:
        unnoised_id_cols.append(COLUMNS.household_id.name)
    num_noised_id_cols = (
        (prenoised_data[unnoised_id_cols] != noised_data[unnoised_id_cols]).any(axis=0).sum()
    )

=======
>>>>>>> dbb56566
    # Check that originally missing data remained missing
    originally_missing_idx = prenoised_data.index[prenoised_data[column].isna()]
    missing_data_not_missing = (
        not noised_data.loc[originally_missing_idx, column].isna().all()
    )

    # Check for noising where applicable
    if len(originally_missing_idx) == len(noised_data):
        return pd.DataFrame(
            {
                "numerator": [0],
                "denominator": [0],
                "expected_numerator": [0],
                "missing_data_not_missing": [missing_data_not_missing],
<<<<<<< HEAD
                "num_noised_id_cols": [0],
=======
>>>>>>> dbb56566
            }
        )

    # make sure dtypes match when comparing prenoised and noised values
    # adapted from utilities.coerce_dtypes
    if prenoised_data[column].dtype.name != noised_data[column].dtype.name:
        if noised_data[column].dtype.name == DtypeNames.OBJECT:
            prenoised_data[column] = to_string(prenoised_data[column])
        else:
            # mypy doesn't like using a variable as an argument to astype
            prenoised_data[column] = prenoised_data[column].astype(noised_data[column].dtype.name)  # type: ignore [call-overload]

    to_compare_idx = prenoised_data.index.difference(originally_missing_idx)
    rows_noised = (
        prenoised_data.loc[to_compare_idx, column] != noised_data.loc[to_compare_idx, column]
    ).sum()

    if includes_token_noising:
        if noise_type == NOISE_TYPES.write_wrong_zipcode_digits.name:
            token_probability: list[
                float
            ] | int | float = config.get_zipcode_digit_probabilities(dataset_name, column)
        else:
            token_probability = config.get_token_probability(dataset_name, noise_type, column)

        # Get number of tokens per string to calculate expected proportion
        tokens_per_string_getter: Callable[
            ..., pd.Series[int] | int
        ] = TOKENS_PER_STRING_MAPPER.get(noise_type, lambda x: x.astype(str).str.len())
        tokens_per_string: pd.Series[int] | int = tokens_per_string_getter(
            prenoised_data.loc[to_compare_idx, column]
        )
        # Calculate probability no token is noised
        if isinstance(token_probability, list):
            # Calculate write wrong zipcode average digits probability any token is noise
            avg_probability_any_token_noised = 1 - math.prod(
                [1 - p for p in token_probability]
            )
        else:
            # this assert is for mypy
            assert isinstance(tokens_per_string, pd.Series)
            avg_probability_any_token_noised = (
                1 - (1 - token_probability) ** tokens_per_string
            ).mean()

        # This is accumulating not_noised over all noise types
        expected_noise = avg_probability_any_token_noised * expected_config_noise
    else:
        expected_noise = expected_config_noise

    num_eligible = len(to_compare_idx)
    # we sometimes copy the same column value from a household member so we only want
    # to consider individuals who ended up with a different value as a result of this noising
    if noise_type == "copy_from_household_member":
        if column == "age":
            num_sims_with_silent_noising = sum(
                prenoised_data.loc[to_compare_idx, column].astype(float)
                == prenoised_data.loc[to_compare_idx, f"copy_{column}"].astype(float)
            )
        elif column == "date_of_birth":
            num_sims_with_silent_noising = sum(
                prenoised_data.loc[to_compare_idx, column].astype(str)
                == prenoised_data.loc[to_compare_idx, f"copy_{column}"].astype(str)
            )
        else:
            num_sims_with_silent_noising = 0
        num_eligible -= num_sims_with_silent_noising

    if noise_type == "swap_month_and_day":
        dataset_schema = DATASET_SCHEMAS.get_dataset_schema(dataset_name)
        date_format = dataset_schema.date_format
        _, month, day = parse_dates(prenoised_data.loc[to_compare_idx, column], date_format)
        num_sims_with_same_month_and_day = sum(month == day)
        num_eligible -= num_sims_with_same_month_and_day

    expected_numerator = expected_noise * num_eligible

    return pd.DataFrame(
        {
            "numerator": [rows_noised],
            "denominator": [num_eligible],
            "expected_numerator": [expected_numerator],
            "missing_data_not_missing": [missing_data_not_missing],
<<<<<<< HEAD
            "num_noised_id_cols": [num_noised_id_cols],
=======
>>>>>>> dbb56566
        }
    )<|MERGE_RESOLUTION|>--- conflicted
+++ resolved
@@ -48,14 +48,6 @@
     RI_FILEPATH,
 )
 from tests.integration.release.utilities import (
-<<<<<<< HEAD
-    fuzzy_check_omit_row_counts,
-    get_high_noise_config,
-    get_missingness_data,
-    get_noised_columns,
-    get_noised_data,
-    get_omit_row_counts,
-=======
     fuzzy_check_do_not_respond_counts,
     fuzzy_check_omit_row_counts,
     get_high_noise_config,
@@ -63,7 +55,6 @@
     get_missingness_data,
     get_noised_columns,
     get_noised_data,
->>>>>>> dbb56566
     get_passing_row_counts,
     get_prenoised_columns,
     get_prenoised_data,
@@ -80,27 +71,16 @@
 }
 
 ROW_COUNT_FUNCTIONS = {
-<<<<<<< HEAD
-    "omit_row": get_omit_row_counts,
-    # TODO: define all ROW_COUNT_FUNCTIONS functions
-    "do_not_respond": get_passing_row_counts,
-=======
     "omit_row": get_missing_row_counts,
     "do_not_respond": get_missing_row_counts,
     # TODO: define duplicate_with_guardian counts
->>>>>>> dbb56566
     "duplicate_with_guardian": get_passing_row_counts,
 }
 
 ROW_FUZZY_CHECK_FUNCTIONS = {
     "omit_row": fuzzy_check_omit_row_counts,
-<<<<<<< HEAD
-    # TODO: define all ROW_FUZZY_CHECK functions
-    "do_not_respond": fuzzy_check_omit_row_counts,
-=======
     "do_not_respond": fuzzy_check_do_not_respond_counts,
     # TODO: define duplicate_with_guardian fuzzy check
->>>>>>> dbb56566
     "duplicate_with_guardian": fuzzy_check_omit_row_counts,
 }
 
@@ -218,13 +198,10 @@
             data_[get_noised_columns(data_)] = data_[get_prenoised_columns(data_)]
             return data_
 
-<<<<<<< HEAD
         def remove_missing_rows(data_: pd.DataFrame) -> pd.DataFrame:
             """Removes rows that are missing in all columns."""
             return data_[~get_missingness_data(data_).all(axis=1)]
 
-=======
->>>>>>> dbb56566
         def drop_extra_data(data_: pd.DataFrame) -> pd.DataFrame:
             """Removed prenoised and missingness columns from data."""
             return data_[get_noised_columns(data_)]
@@ -297,7 +274,6 @@
                         full_dataset_name,
                         fuzzy_checker,
                     )
-<<<<<<< HEAD
                     # get rid of rows that became missing after noising
                     data = data.map_partitions(remove_missing_rows)
 
@@ -370,75 +346,6 @@
                                 name_additional=f"{dataset_name}_{column}_{noise_type}",
                             )
 
-=======
-
-            elif isinstance(noise_type, ColumnNoiseType):
-                for column in dataset_schema.columns:
-                    if config.has_noise_type(
-                        dataset_schema.name, noise_type.name, column.name
-                    ):
-                        # don't noise ssa_event_type because it's used as an identifier column
-                        # along with simulant id
-                        # TODO: Noise ssa_event_type when record IDs are implemented (MIC-4039)
-                        if column == COLUMNS.ssa_event_type:
-                            continue
-                        data = data.map_partitions(
-                            apply_column_noise_type,
-                            column=column,
-                            noise_type=noise_type,
-                            config=config,
-                            meta=noised_metadata,
-                        ).persist()
-
-                        missingness_correct = data.map_partitions(
-                            lambda data_: pd.Series(
-                                (
-                                    get_missingness_data(data_).values
-                                    == Dataset.is_missing(get_noised_data(data_)).values
-                                ).all()
-                            )
-                        )
-                        with check:
-                            assert missingness_correct.all().compute()
-
-                        counts = data.map_partitions(
-                            lambda data_: get_column_noising_counts(
-                                data_,
-                                config,
-                                dataset_schema.name,
-                                noise_type.name,
-                                column.name,
-                            ),
-                            meta=pd.DataFrame(
-                                columns=[
-                                    "numerator",
-                                    "denominator",
-                                    "expected_numerator",
-                                    "missing_data_not_missing",
-                                ],
-                                dtype=int,
-                            ),
-                        )
-                        total_counts = counts.sum().compute()
-                        with check:
-                            assert total_counts["missing_data_not_missing"] == 0
-                        numerator = total_counts["numerator"]
-                        denominator = total_counts["denominator"]
-                        # we can get no eligible rows for unit number in acs RI data
-                        # because it's a sparse column and acs is small
-                        if column == COLUMNS.unit_number and denominator == 0:
-                            continue
-                        expected_numerator = total_counts["expected_numerator"]
-                        with check:
-                            fuzzy_checker.fuzzy_assert_proportion(
-                                name=noise_type.name,
-                                observed_numerator=numerator,
-                                observed_denominator=denominator,
-                                target_proportion=expected_numerator / denominator,
-                                name_additional=f"{dataset_name}_{column}_{noise_type}",
-                            )
-
->>>>>>> dbb56566
             if noise_type == NOISE_TYPES.duplicate_with_guardian:
                 # noising after duplicate_with_guardian should be done on prenoised data
                 # since it duplicates simulant ID which must be unique to be used as an identifier
@@ -460,7 +367,6 @@
         # check that dtypes are as expected
         dtype_info = data.map_partitions(get_column_dtypes_info)
         aggregated_dtype_info = aggregate_dtype_info(dtype_info.compute())
-<<<<<<< HEAD
 
         with check:
             assert aggregated_dtype_info["is_expected_dtype"].all()
@@ -485,32 +391,6 @@
             Dataset(dataset_schema, data, f"{seed}_{i}")  # type: ignore[arg-type]
             for i, data in enumerate(dataset_data)
         ]
-=======
-
-        with check:
-            assert aggregated_dtype_info["is_expected_dtype"].all()
-        object_col_has_wrong_type = (
-            aggregated_dtype_info["object_column_types"] != "str"
-        ) & (aggregated_dtype_info["object_column_types"] != "")
-        with check:
-            assert sum(object_col_has_wrong_type) == 0, aggregated_dtype_info.loc[
-                object_col_has_wrong_type
-            ]
-
-    else:  # pandas
-        data_file_paths = get_dataset_filepaths(Path(source), dataset_schema.name)
-        filters = get_data_filters(dataset_schema, year, state)
-        pandas_data = [
-            load_standard_dataset(path, filters, engine) for path in data_file_paths
-        ]
-        dataset_data = [data for data in pandas_data if len(data) != 0]
-
-        seed = update_seed(SEED, year)
-        datasets: list[Dataset] = [
-            Dataset(dataset_schema, data, f"{seed}_{i}")  # type: ignore[arg-type]
-            for i, data in enumerate(dataset_data)
-        ]
->>>>>>> dbb56566
         for dataset in datasets:
             clean_input_data(dataset.dataset_schema, dataset.data)
             reformat_dates_for_noising(dataset.dataset_schema, dataset.data)
@@ -602,7 +482,6 @@
                 assert (actual_types == str).all(), actual_types.unique()
         with check:
             assert data[col.name].dtype == expected_dtype
-<<<<<<< HEAD
 
 
 def get_column_dtypes_info(
@@ -637,42 +516,6 @@
     return pd.DataFrame(dtype_info)
 
 
-=======
-
-
-def get_column_dtypes_info(
-    data: pd.DataFrame,
-) -> pd.DataFrame:
-    """Tests that column dtypes are as expected"""
-    dtype_info: dict[str, Any] = {
-        "column": [],
-        "is_expected_dtype": [],
-        "object_column_types": [],
-    }
-    for col_name in data.columns:
-        col = COLUMNS.get_column(col_name)
-        expected_dtype = col.dtype_name
-
-        dtype_info["column"].append(col_name)
-        dtype_info["is_expected_dtype"].append(data[col.name].dtype == expected_dtype)
-        if expected_dtype == np.dtype(object):
-            # str dtype is 'object'
-            # Check that they are actually strings and not some other
-            # type of object.
-            # mypy wants typed type_function to pass into apply but doesn't
-            # accept type as an output
-            type_function: Callable[..., Any] = lambda x: type(x)
-            actual_types = [
-                type.__name__ for type in data[col.name].dropna().apply(type_function)
-            ]
-            dtype_info["object_column_types"].append(",".join(set(actual_types)))
-        else:
-            dtype_info["object_column_types"].append("")
-
-    return pd.DataFrame(dtype_info)
-
-
->>>>>>> dbb56566
 def check_unnoised_id_cols(datasets: list[Dataset], dataset_name: str) -> None:
     """Tests that all datasets retain unnoised simulant_id and household_id
     (except for SSA which does not include household_id)
@@ -853,7 +696,6 @@
     prenoised_data = get_prenoised_data(data)
     prenoised_data.columns = [col.replace("_prenoised", "") for col in prenoised_data.columns]
 
-<<<<<<< HEAD
     # check that reference id cols don't get noised
     unnoised_id_cols = [COLUMNS.simulant_id.name]
     if dataset_name != DATASET_SCHEMAS.ssa.name:
@@ -862,8 +704,6 @@
         (prenoised_data[unnoised_id_cols] != noised_data[unnoised_id_cols]).any(axis=0).sum()
     )
 
-=======
->>>>>>> dbb56566
     # Check that originally missing data remained missing
     originally_missing_idx = prenoised_data.index[prenoised_data[column].isna()]
     missing_data_not_missing = (
@@ -878,10 +718,7 @@
                 "denominator": [0],
                 "expected_numerator": [0],
                 "missing_data_not_missing": [missing_data_not_missing],
-<<<<<<< HEAD
                 "num_noised_id_cols": [0],
-=======
->>>>>>> dbb56566
             }
         )
 
@@ -965,9 +802,6 @@
             "denominator": [num_eligible],
             "expected_numerator": [expected_numerator],
             "missing_data_not_missing": [missing_data_not_missing],
-<<<<<<< HEAD
             "num_noised_id_cols": [num_noised_id_cols],
-=======
->>>>>>> dbb56566
         }
     )