from __future__ import annotations

from collections.abc import Callable
import numpy.typing as npt
from pathlib import Path
from typing import TYPE_CHECKING, Any, Literal

<<<<<<< HEAD
import dask.dataframe as dd
import math
=======
>>>>>>> bd2448ed
import numpy as np
import pandas as pd
from _pytest.fixtures import FixtureRequest
from layered_config_tree import LayeredConfigTree
from pytest_check import check
from pytest_mock import MockerFixture
from vivarium_testing_utils import FuzzyChecker

from pseudopeople.configuration import Keys, get_configuration
from pseudopeople.configuration.entities import NO_NOISE
from pseudopeople.configuration.noise_configuration import NoiseConfiguration
from pseudopeople.constants import paths
from pseudopeople.constants.metadata import DatasetNames
from pseudopeople.constants.noise_type_metadata import (
    GUARDIAN_DUPLICATION_ADDRESS_COLUMNS,
)
from pseudopeople.dataset import Dataset
from pseudopeople.dtypes import DtypeNames
from pseudopeople.entity_types import ColumnNoiseType, RowNoiseType
from pseudopeople.filter import get_data_filters
from pseudopeople.interface import (
    generate_social_security,
    get_dataset_filepaths,
    validate_source_compatibility,
)
from pseudopeople.loader import load_standard_dataset
from pseudopeople.noise_entities import NOISE_TYPES
from pseudopeople.noise_functions import merge_dependents_and_guardians
from pseudopeople.schema_entities import COLUMNS, DATASET_SCHEMAS
from pseudopeople.utilities import DASK_ENGINE, to_string, get_engine_from_string
from tests.constants import TOKENS_PER_STRING_MAPPER
from tests.integration.conftest import SEED, _get_common_datasets
from tests.integration.release.conftest import (
    DATASET_ARG_TO_FULL_NAME_MAPPER,
    RI_FILEPATH,
)
from tests.integration.release.utilities import (
    run_do_not_respond_tests,
    run_guardian_duplication_tests,
    run_omit_row_tests,
)
from tests.utilities import (
    get_single_noise_type_config,
    initialize_dataset_with_sample,
    run_column_noising_tests,
)

if TYPE_CHECKING:
    import dask.dataframe as dd


ROW_TEST_FUNCTIONS = {
    "omit_row": run_omit_row_tests,
    "do_not_respond": run_do_not_respond_tests,
    "duplicate_with_guardian": run_guardian_duplication_tests,
}


def test_release_row_noising(
    dataset_params: tuple[
        str,
        Callable[..., pd.DataFrame],
        Path | str | None,
        int | None,
        str | None,
        Literal["pandas", "dask"],
    ],
    fuzzy_checker: FuzzyChecker,
) -> None:
    dataset_name, _, source, year, state, engine_name = dataset_params
    full_dataset_name = DATASET_ARG_TO_FULL_NAME_MAPPER[dataset_name]
    dataset_schema = DATASET_SCHEMAS.get_dataset_schema(full_dataset_name)
    config = get_configuration()

    if source is None:
        filename = None
    elif str(source) == RI_FILEPATH:
        filename = f"/ihme/homes/hjafari/ppl_col_noise/{dataset_name}_RI.txt"
    else:
        filename = f"/ihme/homes/hjafari/ppl_col_noise/{dataset_name}_USA.txt"
    open(filename, 'a').close()

    # update parameters
    if source is None:
        source = paths.SAMPLE_DATA_ROOT
    elif isinstance(source, str) or isinstance(source, Path):
        source = Path(source)
        validate_source_compatibility(source, dataset_schema)

    engine = get_engine_from_string(engine_name)

    data_file_paths = get_dataset_filepaths(Path(source), dataset_schema.name)
<<<<<<< HEAD
    filters = get_generate_data_filters(dataset_schema, year, state)
    unnoised_data = [load_standard_dataset(path, filters, engine) for path in data_file_paths]
    
=======
    filters = get_data_filters(dataset_schema, year, state)
    unnoised_data: list[pd.DataFrame | dd.DataFrame] = [
        load_standard_dataset(path, filters, engine) for path in data_file_paths
    ]

>>>>>>> bd2448ed
    if engine == DASK_ENGINE:
        # TODO: [MIC-5960] move this compute to later in the code
        dataset_data: list[pd.DataFrame] = [data.compute() for data in unnoised_data if len(data) != 0]  # type: ignore [operator]
    else:
        dataset_data = [data for data in unnoised_data if len(data) != 0]  # type: ignore [misc]

<<<<<<< HEAD
    #has_small_shards = dataset_name == 'acs' or dataset_name == "cps" or dataset_name == "wic"
    #if str(source) == RI_FILEPATH and has_small_shards:
    #    dataset_data = [pd.concat(dataset_data).reset_index()]
    dataset_data = [pd.concat(dataset_data).reset_index()]

    datasets = [Dataset(dataset_schema, data, SEED) for data in dataset_data]
    for noise_type in NOISE_TYPES[3:]:
        prenoised_dataframes = [dataset.data.copy() for dataset in datasets]
        # if isinstance(noise_type, RowNoiseType):
        #     if config.has_noise_type(dataset_schema.name, noise_type.name):
        #         [noise_type(dataset, config) for dataset in datasets]
        #         test_function = ROW_TEST_FUNCTIONS[noise_type.name]
        #         test_function(
        #             prenoised_dataframes, datasets, config, full_dataset_name, fuzzy_checker
        #         )
        if isinstance(noise_type, ColumnNoiseType):
            for column in prenoised_dataframes[0].columns:
                if config.has_noise_type(
                    dataset_schema.name, noise_type.name, column
                ):
                    if column == COLUMNS.ssa_event_type.name:
                        pass
                    else:
                        [noise_type(dataset, config, column) for dataset in datasets]
                        run_column_noising_test(prenoised_dataframes, datasets, config, full_dataset_name, noise_type.name, column, fuzzy_checker, filename)
                    
=======
    datasets: list[Dataset] = [
        Dataset(dataset_schema, data, f"SEED_{i}") for i, data in enumerate(dataset_data)
    ]

    for noise_type in NOISE_TYPES:
        prenoised_dataframes: list[pd.DataFrame] = [
            dataset.data.copy() for dataset in datasets
        ]
        if isinstance(noise_type, RowNoiseType):
            if config.has_noise_type(dataset_schema.name, noise_type.name):
                for dataset in datasets:
                    # noise datasets in place
                    noise_type(dataset, config)
                test_function = ROW_TEST_FUNCTIONS[noise_type.name]
                test_function(
                    prenoised_dataframes, datasets, config, full_dataset_name, fuzzy_checker
                )

>>>>>>> bd2448ed

def run_column_noising_test(
    prenoised_dataframes: list[pd.DataFrame],
    noised_datasets: list[Dataset],
    config: NoiseConfiguration,
    dataset_name: str,
    noise_type: str,
    column: str,
    fuzzy_checker: FuzzyChecker,
    filename: str,
) -> None:
    dataset_schema = DATASET_SCHEMAS.get_dataset_schema(dataset_name)
    
    numerator = 0
    denominator = 0
    expected_noise_level = 0

    for prenoised_dataframe, noised_dataset in zip(prenoised_dataframes, noised_datasets):
        shared_noised, shared_prenoised, shared_idx = _get_common_datasets(
            dataset_schema, prenoised_dataframe, noised_dataset.data
        )

        # Check that originally missing data remained missing
        originally_missing_idx = shared_prenoised.index[shared_prenoised.reset_index()[column].isna()]
        with check:
            assert shared_noised.loc[originally_missing_idx, column].isna().all()

        # Check for noising where applicable
        to_compare_idx = shared_idx.difference(originally_missing_idx)
        
        if shared_prenoised[column].dtype.name != shared_noised[column].dtype.name:
            if shared_noised[column].dtype.name == DtypeNames.OBJECT:
                shared_prenoised[column] = to_string(shared_prenoised[column])
            else:
                # mypy doesn't like using a variable as an argument to astype
                shared_prenoised[column] = shared_prenoised[column].astype(shared_noised[column].dtype.name)  # type: ignore [call-overload]

        prenoised_values = shared_prenoised.loc[to_compare_idx, column].values
        noised_values = shared_noised.loc[to_compare_idx, column].values

        different_check: npt.NDArray[np.bool_] = np.array(
            prenoised_values != noised_values
        )

        no_differences = False
        try:
            assert different_check.any()
        except:
            no_differences = True

        noise_level = different_check.sum()

        # Validate column noise level
        expected_noise = config.get_cell_probability(dataset_name, noise_type, column)
        includes_token_noising = config.has_parameter(dataset_name, noise_type, Keys.TOKEN_PROBABILITY, column) or config.has_parameter(dataset_name, noise_type, Keys.ZIPCODE_DIGIT_PROBABILITIES, column)
        
        if includes_token_noising:
            if noise_type == NOISE_TYPES.write_wrong_zipcode_digits.name:
                token_probability: list[
                    float
                ] | int | float = config.get_zipcode_digit_probabilities(
                    dataset_name, column
                )
            else:
                token_probability = config.get_token_probability(
                    dataset_name, noise_type, column
                )

            # Get number of tokens per string to calculate expected proportion
            tokens_per_string_getter: Callable[
                ..., pd.Series[int] | int
            ] = TOKENS_PER_STRING_MAPPER.get(
                noise_type, lambda x: x.astype(str).str.len()
            )
            tokens_per_string: pd.Series[int] | int = tokens_per_string_getter(
                shared_prenoised.loc[to_compare_idx, column]
            )

            # Calculate probability no token is noised
            if isinstance(token_probability, list):
                # Calculate write wrong zipcode average digits probability any token is noise
                avg_probability_any_token_noised = 1 - math.prod(
                    [1 - p for p in token_probability]
                )
            else:
                with check:
                    assert isinstance(tokens_per_string, pd.Series)
                avg_probability_any_token_noised = (
                    1 - (1 - token_probability) ** tokens_per_string
                ).mean()

            # This is accumulating not_noised over all noise types
            expected_noise = avg_probability_any_token_noised * expected_noise

        numerator += noise_level
        denominator += len(shared_prenoised.loc[to_compare_idx, column])
        expected_noise_level += expected_noise * len(shared_prenoised.loc[to_compare_idx, column])

    try:
        fuzzy_checker.fuzzy_assert_proportion(
            name=noise_type,
            observed_numerator=numerator,
            observed_denominator=denominator,
            target_proportion=expected_noise_level / denominator,
            name_additional=f"{dataset_name}_{column}_{noise_type}",
        )
        if no_differences:
            with open(filename, "a") as f:
                info = f"NOISE_TYPE_{noise_type}_COL_{column} has no differences but passed fuzzy checker\n"
                f.write(info)
    except:
        if no_differences:
            with open(filename, "a") as f:
                info = f"NOISE_TYPE_{noise_type}_COL_{column} had no differences in our check\n"
                f.write(info)   
        if len(to_compare_idx) == 0:
            with open(filename, "a") as f:
                info = f"NOISE_TYPE_{noise_type}_COL_{column} has to_compare_idx of length_0\n"
                f.write(info)
        else:
            with open(filename, "a") as f:
                info = f"NOISE_TYPE_{noise_type}_COL_{column} issue fuzzy checking: expected {expected_noise_level / denominator} from {expected_noise_level} / {denominator} but got {numerator / denominator} from {numerator} / {denominator}\n"
                f.write(info)
    

def test_column_dtypes(
    unnoised_dataset: Dataset,
    noised_data: pd.DataFrame,
    dataset_name: str,
    config: dict[str, Any],
) -> None:
    """Tests that column dtypes are as expected"""
    for col_name in noised_data.columns:
        col = COLUMNS.get_column(col_name)
        expected_dtype = col.dtype_name
        if expected_dtype == np.dtype(object):
            # str dtype is 'object'
            # Check that they are actually strings and not some other
            # type of object.
            # mypy wants typed type_function to pass into apply but doesn't
            # accept type as an output
            type_function: Callable[..., Any] = lambda x: type(x)
            actual_types = noised_data[col.name].dropna().apply(type_function)
            assert (actual_types == str).all(), actual_types.unique()
        assert noised_data[col.name].dtype == expected_dtype


def test_unnoised_id_cols(dataset_name: str, request: FixtureRequest) -> None:
    """Tests that all datasets retain unnoised simulant_id and household_id
    (except for SSA which does not include household_id)
    """
    unnoised_id_cols = [COLUMNS.simulant_id.name]
    if dataset_name != DATASET_SCHEMAS.ssa.name:
        unnoised_id_cols.append(COLUMNS.household_id.name)
    original = initialize_dataset_with_sample(dataset_name)
    noised_data = request.getfixturevalue("noised_data")
    check_noised, check_original, _ = _get_common_datasets(original, noised_data)
    assert (
        (
            check_original.reset_index()[unnoised_id_cols]
            == check_noised.reset_index()[unnoised_id_cols]
        )
        .all()
        .all()
    )


def test_dataset_missingness(
    dataset_params: tuple[
        str,
        Callable[..., pd.DataFrame],
        str | None,
        int | None,
        str | None,
        Literal["pandas", "dask"],
    ],
    dataset_name: str,
    mocker: MockerFixture,
) -> None:
    """Tests that missingness is accurate with dataset.data."""
    mocker.patch(
        "pseudopeople.dataset.Dataset.drop_non_schema_columns", side_effect=lambda df, _: df
    )

    # create unnoised dataset
    _, dataset_func, source, year, state, engine = dataset_params
    kwargs = {
        "source": source,
        "config": NO_NOISE,
        "year": year,
        "engine": engine,
    }
    if dataset_func != generate_social_security:
        kwargs["state"] = state
    unnoised_data = dataset_func(**kwargs)

    # In our standard noising process, i.e. when noising a shard of data, we
    # 1) clean and reformat the data, 2) noise the data, and 3) do some post-processing.
    # We're replicating steps 1 and 2 in this test and skipping 3.
    dataset_schema = DATASET_SCHEMAS.get_dataset_schema(dataset_name)
    dataset = Dataset(dataset_schema, unnoised_data, SEED)
    dataset._clean_input_data()
    # convert datetime columns to datetime types for _reformat_dates_for_noising
    # because the post-processing that occured in generating the unnoised data
    # in step 3 mentioned above converts these columns to object dtypes
    for col in [COLUMNS.dob.name, COLUMNS.ssa_event_date.name]:
        if col in dataset.data:
            dataset.data[col] = pd.to_datetime(dataset.data[col])
            dataset.data["copy_" + col] = pd.to_datetime(dataset.data["copy_" + col])
    dataset._reformat_dates_for_noising()
    config = get_configuration()

    # NOTE: This is recreating Dataset._noise_dataset but adding assertions for missingness
    for noise_type in NOISE_TYPES:
        if isinstance(noise_type, RowNoiseType):
            if config.has_noise_type(dataset.dataset_schema.name, noise_type.name):
                noise_type(dataset, config)
                # Check missingness is synced with data
                assert dataset.missingness.equals(dataset.is_missing(dataset.data))
        if isinstance(noise_type, ColumnNoiseType):
            for column in dataset.data.columns:
                if config.has_noise_type(
                    dataset.dataset_schema.name, noise_type.name, column
                ):
                    noise_type(dataset, config, column)
                assert dataset.missingness.equals(dataset.is_missing(dataset.data))<|MERGE_RESOLUTION|>--- conflicted
+++ resolved
@@ -5,11 +5,6 @@
 from pathlib import Path
 from typing import TYPE_CHECKING, Any, Literal
 
-<<<<<<< HEAD
-import dask.dataframe as dd
-import math
-=======
->>>>>>> bd2448ed
 import numpy as np
 import pandas as pd
 from _pytest.fixtures import FixtureRequest
@@ -102,51 +97,17 @@
     engine = get_engine_from_string(engine_name)
 
     data_file_paths = get_dataset_filepaths(Path(source), dataset_schema.name)
-<<<<<<< HEAD
-    filters = get_generate_data_filters(dataset_schema, year, state)
-    unnoised_data = [load_standard_dataset(path, filters, engine) for path in data_file_paths]
-    
-=======
     filters = get_data_filters(dataset_schema, year, state)
     unnoised_data: list[pd.DataFrame | dd.DataFrame] = [
         load_standard_dataset(path, filters, engine) for path in data_file_paths
     ]
 
->>>>>>> bd2448ed
     if engine == DASK_ENGINE:
         # TODO: [MIC-5960] move this compute to later in the code
         dataset_data: list[pd.DataFrame] = [data.compute() for data in unnoised_data if len(data) != 0]  # type: ignore [operator]
     else:
         dataset_data = [data for data in unnoised_data if len(data) != 0]  # type: ignore [misc]
 
-<<<<<<< HEAD
-    #has_small_shards = dataset_name == 'acs' or dataset_name == "cps" or dataset_name == "wic"
-    #if str(source) == RI_FILEPATH and has_small_shards:
-    #    dataset_data = [pd.concat(dataset_data).reset_index()]
-    dataset_data = [pd.concat(dataset_data).reset_index()]
-
-    datasets = [Dataset(dataset_schema, data, SEED) for data in dataset_data]
-    for noise_type in NOISE_TYPES[3:]:
-        prenoised_dataframes = [dataset.data.copy() for dataset in datasets]
-        # if isinstance(noise_type, RowNoiseType):
-        #     if config.has_noise_type(dataset_schema.name, noise_type.name):
-        #         [noise_type(dataset, config) for dataset in datasets]
-        #         test_function = ROW_TEST_FUNCTIONS[noise_type.name]
-        #         test_function(
-        #             prenoised_dataframes, datasets, config, full_dataset_name, fuzzy_checker
-        #         )
-        if isinstance(noise_type, ColumnNoiseType):
-            for column in prenoised_dataframes[0].columns:
-                if config.has_noise_type(
-                    dataset_schema.name, noise_type.name, column
-                ):
-                    if column == COLUMNS.ssa_event_type.name:
-                        pass
-                    else:
-                        [noise_type(dataset, config, column) for dataset in datasets]
-                        run_column_noising_test(prenoised_dataframes, datasets, config, full_dataset_name, noise_type.name, column, fuzzy_checker, filename)
-                    
-=======
     datasets: list[Dataset] = [
         Dataset(dataset_schema, data, f"SEED_{i}") for i, data in enumerate(dataset_data)
     ]
@@ -164,8 +125,17 @@
                 test_function(
                     prenoised_dataframes, datasets, config, full_dataset_name, fuzzy_checker
                 )
-
->>>>>>> bd2448ed
+        if isinstance(noise_type, ColumnNoiseType):
+            for column in prenoised_dataframes[0].columns:
+                if config.has_noise_type(
+                    dataset_schema.name, noise_type.name, column
+                ):
+                    if column == COLUMNS.ssa_event_type.name:
+                        pass
+                    else:
+                        [noise_type(dataset, config, column) for dataset in datasets]
+                        run_column_noising_test(prenoised_dataframes, datasets, config, full_dataset_name, noise_type.name, column, fuzzy_checker, filename)
+                    
 
 def run_column_noising_test(
     prenoised_dataframes: list[pd.DataFrame],
