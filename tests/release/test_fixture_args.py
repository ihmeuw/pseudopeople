--- conflicted
+++ resolved
@@ -19,10 +19,6 @@
     CLI_DEFAULT_YEAR,
     FULL_USA_FILEPATH,
     RI_FILEPATH,
-<<<<<<< HEAD
-=======
-    parse_dataset_params,
->>>>>>> 86629c33
 )
 
 
@@ -78,11 +74,7 @@
 @pytest.mark.subprocess_test
 @pytest.mark.usefixtures("check_subprocess_environment")
 def test_parsing_fixture_params(request: pytest.FixtureRequest) -> None:
-<<<<<<< HEAD
     output = request.getfixturevalue("dataset_params")
-=======
-    output = parse_dataset_params(request)
->>>>>>> 86629c33
     # we know output will have a string as the first element but can't type this
     # while specifying the types of the other elements in output
     dataset_name: str = output[0]  # type: ignore [assignment]
