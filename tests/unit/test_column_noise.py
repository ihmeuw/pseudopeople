--- conflicted
+++ resolved
@@ -49,8 +49,6 @@
     )
 
 
-<<<<<<< HEAD
-=======
 @pytest.fixture(scope="module")
 def string_series():
     return pd.Series(
@@ -59,12 +57,6 @@
     )
 
 
-@pytest.fixture(scope="module")
-def default_configuration():
-    return get_configuration()
-
-
->>>>>>> 3cd699c5
 def test_generate_missing_data(dummy_dataset):
     config = get_configuration()["decennial_census"]["zipcode"]["missing_data"]
     config.update(
