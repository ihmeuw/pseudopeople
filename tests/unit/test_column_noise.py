import random
from string import ascii_lowercase, ascii_uppercase

import numpy as np
import pandas as pd
import pytest
from vivarium.framework.randomness import RandomnessStream

<<<<<<< HEAD
from pseudopeople.noise_entities import NOISE_TYPES
=======
from pseudopeople.noise_functions import (
    generate_fake_names,
    generate_incorrect_selections,
    generate_missing_data,
    generate_nicknames,
    generate_ocr_errors,
    generate_phonetic_errors,
    generate_typographical_errors,
    generate_within_household_copies,
    miswrite_ages,
    miswrite_numerics,
    miswrite_zipcodes,
    swap_months_and_days,
)
>>>>>>> 6b217e57
from pseudopeople.utilities import get_configuration

RANDOMNESS0 = RandomnessStream(
    key="test_column_noise", clock=lambda: pd.Timestamp("2020-09-01"), seed=0
)
RANDOMNESS1 = RandomnessStream(
    key="test_column_noise", clock=lambda: pd.Timestamp("2020-09-01"), seed=1
)


@pytest.fixture(scope="module")
def dummy_dataset():
    # Add a column of integer strings
    num_simulants = 100_000
    dummy_idx = pd.Index(range(num_simulants))
    integer_series = pd.Series([str(x) for x in range(num_simulants)])
    # Add missing data from `generate_missing_data` function
    missing_idx = pd.Index([x for x in dummy_idx if x % 3 == 0])
    integer_series.loc[missing_idx] = ""

    # Add a column of character strings
    str_length = 6
    character_series = pd.Series(
        [
            "".join(
                random.choice(ascii_lowercase + ascii_uppercase) for _ in range(str_length)
            )
            for _ in range(num_simulants)
        ]
    )
    # Add missing data from `generate_missing_data` function
    character_series.loc[missing_idx] = ""

    return pd.DataFrame({"numbers": integer_series, "characters": character_series})

<<<<<<< HEAD
@pytest.fixture(scope="module")
def categorical_series():
    return pd.Series(
        ["CA", "WA", "FL", "OR", "CO", "TX", "NY", "VA", "AZ", "''"] * 100_000, name="state"
    )


@pytest.fixture(scope="module")
def default_configuration():
    return get_configuration()


def test_generate_missing_data(string_series, default_configuration):
    # TODO: [MIC-3910] Use custom config (MIC-3866)
    config = default_configuration["decennial_census"]["zipcode"]["missing_data"]
    noised_data = NOISE_TYPES.MISSING_DATA(
        string_series, config, RANDOMNESS0, "test_missing_data"
    )
    noised_data_same_seed = NOISE_TYPES.MISSING_DATA(
        string_series, config, RANDOMNESS0, "test_missing_data"
    )
    noised_data_different_seed = NOISE_TYPES.MISSING_DATA(
        string_series, config, RANDOMNESS1, "test_missing_data"
=======

def test_generate_missing_data(dummy_dataset, user_config_path):
    config = get_configuration(user_config_path)["decennial_census"]["zipcode"][
        "missing_data"
    ]
    data = dummy_dataset["numbers"]
    noised_data = _validate_seed_and_noise_data(
        func=generate_missing_data, column=data, config=config
>>>>>>> 6b217e57
    )

    # Calculate newly missing data, ie data that didn't come in as already missing
    orig_non_missing_idx = data.index[(data.notna()) & (data != "")]
    newly_missing_idx = noised_data.index[
        (noised_data.index.isin(orig_non_missing_idx)) & (noised_data == "")
    ]

    # Check for expected noise level
    expected_noise = config["row_noise_level"]
    actual_noise = len(newly_missing_idx) / len(orig_non_missing_idx)
    assert np.isclose(expected_noise, actual_noise, rtol=0.02)

    # Check that un-noised values are unchanged
    not_noised_idx = noised_data.index[noised_data != ""]
    assert "" not in noised_data[not_noised_idx].values
    assert (data[not_noised_idx] == noised_data[not_noised_idx]).all()


<<<<<<< HEAD
def test_incorrect_selection(categorical_series, default_configuration):
    config = default_configuration["decennial_census"]["state"]["incorrect_selection"]
    noised_data = NOISE_TYPES.INCORRECT_SELECTION(
        categorical_series, config, RANDOMNESS0, "test_incorrect_select"
    )
    noised_data_same_seed = NOISE_TYPES.INCORRECT_SELECTION(
        categorical_series, config, RANDOMNESS0, "test_incorrect_select"
    )
    noised_data_different_seed = NOISE_TYPES.INCORRECT_SELECTION(
        categorical_series, config, RANDOMNESS1, "test_incorrect_select"
    )

    # Confirm same randomness stream provides same results
    assert (noised_data == noised_data_same_seed).all()

    # Confirm different streams provide different results
    assert (noised_data != noised_data_different_seed).any()

    # Check for expected noise level
    expected_noise = config["row_noise_level"]
    # todo: Update when generate_incorrect_selection uses exclusive resampling
    # Get real expected noise to account for possibility of noising with original value
    # Here we have a a possibility of choosing any of the 50 states for our categorical series fixture
    expected_noise = expected_noise * (1 - 1 / 50)
    actual_noise = (noised_data != categorical_series).mean()
    assert np.isclose(expected_noise, actual_noise, rtol=0.02)

    original_empty_idx = categorical_series.index[categorical_series == ""]
    noised_empty_idx = noised_data.index[noised_data == ""]
    pd.testing.assert_index_equal(original_empty_idx, noised_empty_idx)
=======
@pytest.mark.skip(reason="TODO")
def test_generate_incorrect_selections():
    pass
>>>>>>> 6b217e57


@pytest.mark.skip(reason="TODO")
def test_generate_within_household_copies():
    pass


@pytest.mark.skip(reason="TODO")
def test_swap_months_and_days():
    pass


@pytest.mark.skip(reason="TODO")
def test_miswrite_zipcodes():
    pass


@pytest.mark.skip(reason="TODO")
def test_miswrite_ages():
    pass


@pytest.mark.skip(reason="TODO")
def test_miswrite_numerics():
    pass


@pytest.mark.skip(reason="TODO")
def test_generate_nicknames():
    pass


@pytest.mark.skip(reason="TODO")
def test_generate_fake_names():
    pass


@pytest.mark.skip(reason="TODO")
def test_generate_phonetic_errors():
    pass


@pytest.mark.skip(reason="TODO")
def test_generate_ocr_errors():
    pass


@pytest.mark.parametrize(
    "column",
    [
        "numbers",
        "characters",
    ],
)
def test_generate_typographical_errors(dummy_dataset, column):
    data = dummy_dataset[column]
    config = get_configuration()
    config.update(
        {
            "decennial_census": {
                column: {
                    "typographic": {
                        "row_noise_level": 0.1,
                        "token_noise_level": 0.1,
                        "include_original_token_level": 0.1,
                    },
                },
            },
        }
    )
    config = config["decennial_census"][column]["typographic"]
    noised_data = _validate_seed_and_noise_data(
        func=generate_typographical_errors, column=data, config=config
    )

    not_missing_idx = data.index[(data.notna()) & (data != "")]
    check_original = data.loc[not_missing_idx]
    check_noised = noised_data.loc[not_missing_idx]

    # Check for expected noise level
    p_row_noise = config.row_noise_level
    p_token_noise = config.token_noise_level
    str_lengths = check_original.str.len()  # pd.Series
    p_token_not_noised = 1 - p_token_noise
    p_strings_not_noised = p_token_not_noised**str_lengths  # pd.Series
    p_strings_noised = 1 - p_strings_not_noised  # pd.Series
    expected_noise = p_row_noise * p_strings_noised.mean()
    actual_noise = (check_noised != check_original).mean()
    assert np.isclose(expected_noise, actual_noise, rtol=0.06)

    # Check for expected string growth due to keeping original noised token
    assert (check_noised.str.len() >= check_original.str.len()).all()
    p_include_original_token = config.include_original_token_level
    p_token_does_not_increase_string_length = 1 - p_token_noise * p_include_original_token
    p_strings_do_not_increase_length = (
        p_token_does_not_increase_string_length**str_lengths
    )  # pd.Series
    p_strings_increase_length = 1 - p_strings_do_not_increase_length  # pd.Series
    expected_changed_length = p_row_noise * p_strings_increase_length.mean()
    actual_changed_length = (check_noised.str.len() != check_original.str.len()).mean()
    assert np.isclose(expected_changed_length, actual_changed_length, rtol=0.06)

    # Check that we did not touch the missing data
    assert (
        data.loc[~data.index.isin(not_missing_idx)]
        == noised_data.loc[~noised_data.index.isin(not_missing_idx)]
    ).all()


####################
# HELPER FUNCTIONS #
####################


# TODO: refactor this into its own test parameterized by noise functions
def _validate_seed_and_noise_data(func, column, config):
    """Confirms randomness stream behavior and returns the noised data"""
    noised_data = func(column, config, RANDOMNESS0, f"test_{func.__name__}")
    noised_data_same_seed = func(column, config, RANDOMNESS0, f"test_{func.__name__}")
    noised_data_different_seed = func(column, config, RANDOMNESS1, f"test_{func.__name__}")

    assert (noised_data != column).any()
    assert (noised_data == noised_data_same_seed).all()
    assert (noised_data != noised_data_different_seed).any()

    return noised_data<|MERGE_RESOLUTION|>--- conflicted
+++ resolved
@@ -6,24 +6,7 @@
 import pytest
 from vivarium.framework.randomness import RandomnessStream
 
-<<<<<<< HEAD
 from pseudopeople.noise_entities import NOISE_TYPES
-=======
-from pseudopeople.noise_functions import (
-    generate_fake_names,
-    generate_incorrect_selections,
-    generate_missing_data,
-    generate_nicknames,
-    generate_ocr_errors,
-    generate_phonetic_errors,
-    generate_typographical_errors,
-    generate_within_household_copies,
-    miswrite_ages,
-    miswrite_numerics,
-    miswrite_zipcodes,
-    swap_months_and_days,
-)
->>>>>>> 6b217e57
 from pseudopeople.utilities import get_configuration
 
 RANDOMNESS0 = RandomnessStream(
@@ -43,7 +26,6 @@
     # Add missing data from `generate_missing_data` function
     missing_idx = pd.Index([x for x in dummy_idx if x % 3 == 0])
     integer_series.loc[missing_idx] = ""
-
     # Add a column of character strings
     str_length = 6
     character_series = pd.Series(
@@ -59,7 +41,7 @@
 
     return pd.DataFrame({"numbers": integer_series, "characters": character_series})
 
-<<<<<<< HEAD
+
 @pytest.fixture(scope="module")
 def categorical_series():
     return pd.Series(
@@ -72,27 +54,24 @@
     return get_configuration()
 
 
-def test_generate_missing_data(string_series, default_configuration):
+def test_generate_missing_data(dummy_dataset):
     # TODO: [MIC-3910] Use custom config (MIC-3866)
-    config = default_configuration["decennial_census"]["zipcode"]["missing_data"]
-    noised_data = NOISE_TYPES.MISSING_DATA(
-        string_series, config, RANDOMNESS0, "test_missing_data"
-    )
-    noised_data_same_seed = NOISE_TYPES.MISSING_DATA(
-        string_series, config, RANDOMNESS0, "test_missing_data"
-    )
-    noised_data_different_seed = NOISE_TYPES.MISSING_DATA(
-        string_series, config, RANDOMNESS1, "test_missing_data"
-=======
-
-def test_generate_missing_data(dummy_dataset, user_config_path):
-    config = get_configuration(user_config_path)["decennial_census"]["zipcode"][
-        "missing_data"
-    ]
+    config = get_configuration()
+    config.update(
+        {
+            "decennial_census": {
+                "zipcode": {
+                    "missing_data": {
+                        "row_noise_level": 0.25,
+                    },
+                },
+            },
+        }
+    )
+    config = config["decennial_census"]["zipcode"]["missing_data"]
     data = dummy_dataset["numbers"]
     noised_data = _validate_seed_and_noise_data(
-        func=generate_missing_data, column=data, config=config
->>>>>>> 6b217e57
+        noise_type=NOISE_TYPES.MISSING_DATA, column=data, config=config
     )
 
     # Calculate newly missing data, ie data that didn't come in as already missing
@@ -112,24 +91,11 @@
     assert (data[not_noised_idx] == noised_data[not_noised_idx]).all()
 
 
-<<<<<<< HEAD
 def test_incorrect_selection(categorical_series, default_configuration):
     config = default_configuration["decennial_census"]["state"]["incorrect_selection"]
-    noised_data = NOISE_TYPES.INCORRECT_SELECTION(
-        categorical_series, config, RANDOMNESS0, "test_incorrect_select"
-    )
-    noised_data_same_seed = NOISE_TYPES.INCORRECT_SELECTION(
-        categorical_series, config, RANDOMNESS0, "test_incorrect_select"
-    )
-    noised_data_different_seed = NOISE_TYPES.INCORRECT_SELECTION(
-        categorical_series, config, RANDOMNESS1, "test_incorrect_select"
-    )
-
-    # Confirm same randomness stream provides same results
-    assert (noised_data == noised_data_same_seed).all()
-
-    # Confirm different streams provide different results
-    assert (noised_data != noised_data_different_seed).any()
+    noised_data = _validate_seed_and_noise_data(
+        noise_type=NOISE_TYPES.INCORRECT_SELECTION, column=categorical_series, config=config
+    )
 
     # Check for expected noise level
     expected_noise = config["row_noise_level"]
@@ -143,11 +109,6 @@
     original_empty_idx = categorical_series.index[categorical_series == ""]
     noised_empty_idx = noised_data.index[noised_data == ""]
     pd.testing.assert_index_equal(original_empty_idx, noised_empty_idx)
-=======
-@pytest.mark.skip(reason="TODO")
-def test_generate_incorrect_selections():
-    pass
->>>>>>> 6b217e57
 
 
 @pytest.mark.skip(reason="TODO")
@@ -220,7 +181,7 @@
     )
     config = config["decennial_census"][column]["typographic"]
     noised_data = _validate_seed_and_noise_data(
-        func=generate_typographical_errors, column=data, config=config
+        noise_type=NOISE_TYPES.TYPOGRAPHIC, column=data, config=config
     )
 
     not_missing_idx = data.index[(data.notna()) & (data != "")]
@@ -232,7 +193,7 @@
     p_token_noise = config.token_noise_level
     str_lengths = check_original.str.len()  # pd.Series
     p_token_not_noised = 1 - p_token_noise
-    p_strings_not_noised = p_token_not_noised**str_lengths  # pd.Series
+    p_strings_not_noised = p_token_not_noised ** str_lengths  # pd.Series
     p_strings_noised = 1 - p_strings_not_noised  # pd.Series
     expected_noise = p_row_noise * p_strings_noised.mean()
     actual_noise = (check_noised != check_original).mean()
@@ -243,7 +204,7 @@
     p_include_original_token = config.include_original_token_level
     p_token_does_not_increase_string_length = 1 - p_token_noise * p_include_original_token
     p_strings_do_not_increase_length = (
-        p_token_does_not_increase_string_length**str_lengths
+        p_token_does_not_increase_string_length ** str_lengths
     )  # pd.Series
     p_strings_increase_length = 1 - p_strings_do_not_increase_length  # pd.Series
     expected_changed_length = p_row_noise * p_strings_increase_length.mean()
@@ -263,11 +224,13 @@
 
 
 # TODO: refactor this into its own test parameterized by noise functions
-def _validate_seed_and_noise_data(func, column, config):
+def _validate_seed_and_noise_data(noise_type, column, config):
     """Confirms randomness stream behavior and returns the noised data"""
-    noised_data = func(column, config, RANDOMNESS0, f"test_{func.__name__}")
-    noised_data_same_seed = func(column, config, RANDOMNESS0, f"test_{func.__name__}")
-    noised_data_different_seed = func(column, config, RANDOMNESS1, f"test_{func.__name__}")
+    noised_data = noise_type(column, config, RANDOMNESS0, f"test_{noise_type.name}")
+    noised_data_same_seed = noise_type(column, config, RANDOMNESS0, f"test_{noise_type.name}")
+    noised_data_different_seed = noise_type(
+        column, config, RANDOMNESS1, f"test_{noise_type.name}"
+    )
 
     assert (noised_data != column).any()
     assert (noised_data == noised_data_same_seed).all()
