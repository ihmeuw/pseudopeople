--- conflicted
+++ resolved
@@ -108,12 +108,8 @@
     # Shut down a client if it exists
     try:
         client = get_client()
-<<<<<<< HEAD
         client.shutdown()  # type: ignore [no-untyped-call]
         time.sleep(30)
-=======
-        client.shutdown()  # type: ignore[no-untyped-call]
->>>>>>> 8dea783b
     except ValueError:
         pass
     finally:
@@ -138,19 +134,12 @@
             )
     else:
         available_memory = psutil.virtual_memory().total / (1024**3)
-<<<<<<< HEAD
-    assert np.isclose(
-        sum(worker["memory_limit"] / 1024**3 for worker in workers.values()),
-        available_memory,
-        rtol=0.01,
-=======
 
     _check_cluster_attrs(
         cluster_name="pseudopeople_dask_cluster",
         memory_limit=available_memory,
         n_workers=CPU_COUNT,
         threads_per_worker=1,
->>>>>>> 8dea783b
     )
 
 
@@ -177,16 +166,6 @@
     
     # Call the dask client setup function
     set_up_dask_client()
-<<<<<<< HEAD
-    client = get_client()
-    assert client.cluster.name == "custom"
-    workers = client.scheduler_info()["workers"]
-    assert len(workers) == 3
-    assert all(worker["nthreads"] == 2 for worker in workers.values())
-    assert (
-        sum(worker["memory_limit"] / 1024**3 for worker in workers.values())
-        == memory_limit * n_workers
-=======
     
     # Make sure that the cluster hasn't been changed
     assert get_client().cluster == cluster
@@ -212,5 +191,4 @@
         sum(worker["memory_limit"] / 1024**3 for worker in workers.values()),
         memory_limit,
         rtol=0.01,
->>>>>>> 8dea783b
     )