import numpy as np
import pandas as pd
import pytest
from layered_config_tree import LayeredConfigTree

from pseudopeople.configuration import Keys, get_configuration
from pseudopeople.constants.noise_type_metadata import (
    GUARDIAN_DUPLICATION_ADDRESS_COLUMNS,
)
from pseudopeople.dataset import Dataset
from pseudopeople.noise_entities import NOISE_TYPES
from pseudopeople.noise_level import _get_census_omission_noise_levels
from pseudopeople.schema_entities import DATASET_SCHEMAS
from tests.conftest import FuzzyChecker


@pytest.fixture()
def dummy_data():
    num_simulants = 1_000_000
    dummy_idx = pd.Index(range(num_simulants))

    numbers_list = list(range(10))
    numbers_series = pd.Series(numbers_list * int(num_simulants / len(numbers_list)))
    word_list = ["word_1", "word_2", "word_3", "word_4", "word5"]
    word_series = pd.Series(word_list * int(num_simulants / len(word_list)))

    return pd.DataFrame(
        {
            "numbers": numbers_series,
            "words": word_series,
        },
        index=dummy_idx,
    )


def test_omit_row(dummy_data, fuzzy_checker: FuzzyChecker):
    config: LayeredConfigTree = get_configuration()[DATASET_SCHEMAS.tax_w2_1099.name][Keys.ROW_NOISE][
        NOISE_TYPES.omit_row.name
    ]
    dataset = Dataset(DATASET_SCHEMAS.tax_w2_1099, dummy_data, 0)
    NOISE_TYPES.omit_row(dataset, config)
    noised_data1 = dataset.data

    expected_noise_1 = config[Keys.ROW_PROBABILITY]
    fuzzy_checker.fuzzy_assert_proportion(
        name="test_omit_row",
        observed_numerator=len(noised_data1),
        observed_denominator=len(dummy_data),
        target_proportion=1 - expected_noise_1,
    )
    assert set(noised_data1.columns) == set(dummy_data.columns)
    assert (noised_data1.dtypes == dummy_data.dtypes).all()


def test_do_not_respond(mocker, dummy_data, fuzzy_checker: FuzzyChecker):
    config: LayeredConfigTree = get_configuration()[DATASET_SCHEMAS.census.name][Keys.ROW_NOISE][
        NOISE_TYPES.do_not_respond.name
    ]
    mocker.patch(
        "pseudopeople.noise_level._get_census_omission_noise_levels",
        side_effect=(lambda *_: config[Keys.ROW_PROBABILITY]),
    )

    my_dummy_data = dummy_data.copy()
    my_dummy_data["age"] = 27
    my_dummy_data["sex"] = "Female"
    my_dummy_data["race_ethnicity"] = "Vulcan"
    census = Dataset(DATASET_SCHEMAS.census, my_dummy_data, 0)
    acs = Dataset(DATASET_SCHEMAS.acs, my_dummy_data, 0)
    NOISE_TYPES.do_not_respond(census, config)
    NOISE_TYPES.do_not_respond(acs, config)
    noised_census = census.data
    noised_acs = acs.data
    target_proportion: float = config[Keys.ROW_PROBABILITY]

    # Test that noising affects expected proportion with expected types
    fuzzy_checker.fuzzy_assert_proportion(
        name="test_do_not_respond",
        observed_numerator=len(my_dummy_data) - len(noised_census),
        observed_denominator=len(my_dummy_data),
        target_proportion=target_proportion,
        name_additional=f"noised_data1",
    )
    assert set(noised_census.columns) == set(my_dummy_data.columns)
    assert (noised_census.dtypes == my_dummy_data.dtypes).all()

    # Check ACS data is scaled properly due to oversampling
    expected_noise = 0.5 + config[Keys.ROW_PROBABILITY] / 2
    fuzzy_checker.fuzzy_assert_proportion(
        name="test_do_not_respond",
        observed_numerator=len(my_dummy_data) - len(noised_acs),
        observed_denominator=len(my_dummy_data),
        target_proportion=expected_noise,
        name_additional=f"noised_data2",
    )
    assert set(noised_acs.columns) == set(my_dummy_data.columns)
    assert (noised_acs.dtypes == my_dummy_data.dtypes).all()
    assert len(noised_census) != len(noised_acs)
    assert True


@pytest.mark.parametrize(
    "age, race_ethnicity, sex, expected_level",
    [
        (3, "White", "Female", 0.0091),
        (35, "Black", "Male", 0.0611),
        (55, "Asian", "Female", 0),
    ],
)
def test__get_census_omission_noise_levels(age, race_ethnicity, sex, expected_level):
    """Test helper function for do_not_respond noising based on demography of age, race/ethnicity, and sex"""
    pop = pd.DataFrame(
        [[age, race_ethnicity, sex] for i in range(10)],
        index=range(10),
        columns=["age", "race_ethnicity", "sex"],
    )
    result = _get_census_omission_noise_levels(pop)
    assert (np.isclose(result, expected_level, rtol=0.0001)).all()


def test_do_not_respond_missing_columns(dummy_data):
    """Test do_not_respond raises error when missing required columns."""
    config: LayeredConfigTree = get_configuration()[DATASET_SCHEMAS.census.name][Keys.ROW_NOISE][
        NOISE_TYPES.do_not_respond.name
    ]
    census = Dataset(DATASET_SCHEMAS.census, dummy_data, 0)
    with pytest.raises(KeyError, match="race_ethnicity"):
        NOISE_TYPES.do_not_respond(census, config)


def test_guardian_duplication():
    # We are going to make a small dataframe and update the configuration to noise 100% of the
    # available rows. We will then check that the correct rows were copied with the correct
    # information.
    dummy_data = pd.DataFrame(
        {
            "simulant_id": [str(i) for i in list(range(10))],
            "household_id": [0, 0, 0, 1, 2, 3, 4, 4, 5, 6],
            "housing_type": [
                "Household",
                "Household",
                "Household",
                "College",
                "Military",
                "Household",
                "Household",
                "Household",
                "Household",
                "Household",
            ],
            "age": [10, 10, 10, 10, 10, 17, 50, 50, 50, 50],
            "guardian_1": ["8", "7", "5", "9", "7", "6", np.nan, np.nan, np.nan, np.nan],
            "guardian_2": [
                "9",
                np.nan,
                "8",
                np.nan,
                np.nan,
                np.nan,
                np.nan,
                np.nan,
                np.nan,
                np.nan,
            ],
            "relationship_to_reference_person": ["Fake value"] * 10,
            "year": [2019] * 10,
            "street_name": [
                "Street 0",
                "Street 0",
                "Street 1",
                "Street 1",
                "Street 1",
                "Street 2",
                "Street 3",
                "Street 3",
                "Street 4",
                "Street 5",
            ],
            "street_number": [0, 0, 1, 1, 1, 2, 3, 3, 4, 5],
            "unit_number": [0, 0, 1, 1, 1, 2, 3, 3, 4, 5],
            "city": [
                "City 0",
                "City 0",
                "City 1",
                "City 1",
                "City 1",
                "City 2",
                "City 3",
                "City 3",
                "City 4",
                "City 5",
            ],
            "state": [
                "State 0",
                "State 0",
                "State 1",
                "State 1",
                "State 1",
                "State 2",
                "State 3",
                "State 3",
                "State 4",
                "State 5",
            ],
            "zipcode": [
                00000,
                00000,
                11111,
                11111,
                11111,
                22222,
                33333,
                33333,
                44444,
                55555,
            ],
        }
    )
    # Noise 100% of rows
<<<<<<< HEAD
    overrides = LayeredConfigTree({
        key: 1
        for key in get_configuration()[DATASET_SCHEMAS.census.name][Keys.ROW_NOISE][
            NOISE_TYPES.duplicate_with_guardian.name
        ]
    })
=======
    config: LayeredConfigTree = get_configuration()[DATASET_SCHEMAS.census.name][
        Keys.ROW_NOISE
    ][NOISE_TYPES.duplicate_with_guardian.name]
    overrides = {key: 1 for key in config}
>>>>>>> cb12fb95
    census = Dataset(DATASET_SCHEMAS.census, dummy_data, 0)
    NOISE_TYPES.duplicate_with_guardian(census, overrides)
    noised = census.data
    # We know the following since every dependent is duplicated:
    #  - Simulant ids 0, 1, 2, 3, and-5 will all be duplicated
    #  - Simulant ids 5-9 are guardians. The only overlap is simulant id 5,
    #    who is both a dependent and a guardian
    #  - Simulant id 0 and 3 have two guardians, 8 and 9.

    # Check that the correct rows were duplicated. Duplicated returns all instances of True after
    # the first instance
    duplicated = noised.loc[noised["simulant_id"].duplicated()]
    guardians = dummy_data.loc[dummy_data["simulant_id"].isin(dummy_data["guardian_1"])]
    assert len(noised) == len(dummy_data) + len(duplicated)
    assert set(duplicated["simulant_id"].tolist()) == set(["0", "1", "2", "3", "5"])
    # Only duplicate a depedent one time
    assert noised["simulant_id"].value_counts().max() == 2

    # Check address information is copied in new rows
    for i in duplicated.index:
        dependent = duplicated.loc[i]
        for column in GUARDIAN_DUPLICATION_ADDRESS_COLUMNS:
            guardian_1 = dependent["guardian_1"]
            guardian_2 = dependent["guardian_2"]
            if guardian_2 is np.nan:
                guardians_values = [
                    guardians.loc[guardians["simulant_id"] == guardian_1, column].values[0]
                ]
            else:
                guardians_values = [
                    guardians.loc[guardians["simulant_id"] == guardian_1, column].values[0],
                    guardians.loc[guardians["simulant_id"] == guardian_2, column].values[0],
                ]
            assert dependent[column] in guardians_values<|MERGE_RESOLUTION|>--- conflicted
+++ resolved
@@ -217,19 +217,10 @@
         }
     )
     # Noise 100% of rows
-<<<<<<< HEAD
-    overrides = LayeredConfigTree({
-        key: 1
-        for key in get_configuration()[DATASET_SCHEMAS.census.name][Keys.ROW_NOISE][
-            NOISE_TYPES.duplicate_with_guardian.name
-        ]
-    })
-=======
     config: LayeredConfigTree = get_configuration()[DATASET_SCHEMAS.census.name][
         Keys.ROW_NOISE
     ][NOISE_TYPES.duplicate_with_guardian.name]
     overrides = {key: 1 for key in config}
->>>>>>> cb12fb95
     census = Dataset(DATASET_SCHEMAS.census, dummy_data, 0)
     NOISE_TYPES.duplicate_with_guardian(census, overrides)
     noised = census.data
