--- conflicted
+++ resolved
@@ -34,11 +34,7 @@
     )
 
 
-<<<<<<< HEAD
 def test_omit_row(dummy_data: pd.DataFrame, fuzzy_checker: FuzzyChecker) -> None:
-=======
-def test_omit_row(dummy_data, fuzzy_checker: FuzzyChecker):
->>>>>>> 1db80daf
     config: LayeredConfigTree = get_configuration()[DATASET_SCHEMAS.tax_w2_1099.name][
         Keys.ROW_NOISE
     ][NOISE_TYPES.omit_row.name]
@@ -57,13 +53,9 @@
     assert (noised_data1.dtypes == dummy_data.dtypes).all()
 
 
-<<<<<<< HEAD
 def test_do_not_respond(
     mocker: MockerFixture, dummy_data: pd.DataFrame, fuzzy_checker: FuzzyChecker
 ) -> None:
-=======
-def test_do_not_respond(mocker, dummy_data, fuzzy_checker: FuzzyChecker):
->>>>>>> 1db80daf
     config: LayeredConfigTree = get_configuration()[DATASET_SCHEMAS.census.name][
         Keys.ROW_NOISE
     ][NOISE_TYPES.do_not_respond.name]
