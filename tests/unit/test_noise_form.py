import random
from string import ascii_lowercase
from typing import NamedTuple

import numpy as np
import pandas as pd
import pytest
from vivarium.config_tree import ConfigTree

from pseudopeople.entity_types import ColumnNoiseType, RowNoiseType
from pseudopeople.interface import generate_decennial_census
from pseudopeople.noise import noise_form
from pseudopeople.noise_entities import NOISE_TYPES
from pseudopeople.schema_entities import Form


@pytest.fixture(scope="module")
def dummy_data():
    """Create a two-column dummy dataset"""
    random.seed(0)
    num_rows = 1_000_000
    return pd.DataFrame(
        {
            "numbers": [str(x) for x in range(num_rows)],
            "words": [
                "".join(random.choice(ascii_lowercase) for _ in range(4))
                for _ in range(num_rows)
            ],
        }
    )


@pytest.fixture(scope="module")
def dummy_config_noise_numbers():
    """Create a dummy configuration that applies all noise functions to a single
    column in the dummy_data fixture. All noise function specs are defined in
    reverse order here compared to how they are to be applied.

    NOTE: this is not a realistic scenario but allows for certain
    types of stress testing.
    """
    return ConfigTree(
        {
            "decennial_census": {
                "numbers": {
                    "missing_data": {"row_noise_level": 0.01},
                    "incorrect_selection": {"row_noise_level": 0.01},
                    "copy_from_within_household": {"row_noise_level": 0.01},
                    "month_day_swap": {"row_noise_level": 0.01},
                    "zipcode_miswriting": {
                        "row_noise_level": 0.01,
                        "zipcode_miswriting": [0.04, 0.04, 0.2, 0.36, 0.36],
                    },
                    "age_miswriting": {
                        "row_noise_level": 0.01,
                        "age_miswriting": [1, -1],
                    },
                    "numeric_miswriting": {
                        "row_noise_level": 0.01,
                        "numeric_miswriting": [0.1],
                    },
                    "nickname": {"row_noise_level": 0.01},
                    "fake_names": {"row_noise_level": 0.01},
                    "phonetic": {
                        "row_noise_level": 0.01,
                        "token_noise_level": 0.1,
                    },
                    "ocr": {
                        "row_noise_level": 0.01,
                        "token_noise_level": 0.1,
                    },
                    "typographic": {
                        "row_noise_level": 0.01,
                        "token_noise_level": 0.1,
                    },
                },
                "duplication": 0.01,
                "omission": 0.01,
            },
        }
    )


def test_noise_order(mocker, dummy_data, dummy_config_noise_numbers):
    """From docs: "Noising should be applied in the following order: omissions, duplications,
    missing data, incorrect selection, copy from w/in household, month and day
    swaps, zip code miswriting, age miswriting, numeric miswriting, nicknames,
    fake names, phonetic, OCR, typographic"
    """
    mock = mocker.MagicMock()
    # Mock the noise_functions functions so that they are not actually called and
    # return the original one-column dataframe (so that it doesn't become a mock
    # object itself after the first mocked function is applied.)
    mocker.patch(
        "pseudopeople.entity_types.get_index_to_noise", return_value=dummy_data.index
    )
    for field in NOISE_TYPES._fields:
        mock_return = (
            dummy_data[["numbers"]]
            if field in ["OMISSION", "DUPLICATION"]
            else dummy_data["numbers"]
        )
        mock.attach_mock(
            mocker.patch(
                f"pseudopeople.noise.NOISE_TYPES.{field}.noise_function",
                return_value=mock_return,
            ),
            field,
        )

    # FIXME: would be better to mock the form instead of using census
    noise_form(Form.CENSUS, dummy_data, dummy_config_noise_numbers, 0)

    call_order = [x[0] for x in mock.mock_calls if not x[0].startswith("__")]
    expected_call_order = [
        "OMISSION",
        "DUPLICATION",
        "MISSING_DATA",
        "INCORRECT_SELECTION",
        "COPY_FROM_WITHIN_HOUSEHOLD",
        "MONTH_DAY_SWAP",
        "ZIP_CODE_MISWRITING",
        "AGE_MISWRITING",
        "NUMERIC_MISWRITING",
        "NICKNAME",
        "FAKE_NAME",
        "PHONETIC",
        "OCR",
        "TYPOGRAPHIC",
    ]

    assert expected_call_order == call_order


def test_columns_noised(dummy_data):
    """Test that the noise functions are only applied to the numbers column
    (as specified in the dummy config)
    """
    config = ConfigTree(
        {
            "decennial_census": {  # Does not really matter
                "numbers": {
                    "missing_data": {"row_noise_level": 0.1},
                },
            },
        },
    )
    noised_data = dummy_data.copy()
    noised_data = noise_form(Form.CENSUS, noised_data, config, 0)

    assert (dummy_data["numbers"] != noised_data["numbers"]).any()
    assert (dummy_data["words"] == noised_data["words"]).all()


@pytest.mark.parametrize(
    "func, form",
    [
        (generate_decennial_census, Form.CENSUS),
        ("todo", Form.ACS),
        ("todo", Form.CPS),
        ("todo", Form.WIC),
        ("todo", Form.SSA),
        ("todo", Form.TAX_W2_1099),
        ("todo", Form.TAX_1040),
    ],
)
def test_correct_forms_are_used(func, form, mocker):
    """Test that each interface noise function uses the correct form"""
    if func == "todo":
        pytest.skip(reason=f"TODO: implement function for {form.value} form")
    mock = mocker.patch("pseudopeople.interface.noise_form")
<<<<<<< HEAD
    mocker.patch("pseudopeople.interface.pd.read_hdf", return_value=pd.DataFrame())
=======
    mocker.patch("pseudopeople.interface.pd.read_csv")
>>>>>>> 480d43cc
    _ = func("dummy/path")

    assert mock.call_args[0][0] == form


def test_two_noise_functions_are_independent(mocker):
    # Make simple config tree to test 2 noise functions work together
    config_tree = ConfigTree(
        {
            "decennial_census": {
                "fake_column_one": {
                    "alpha": {"row_noise_level": 0.20},
                    "beta": {"row_noise_level": 0.30},
                },
                "fake_column_two": {
                    "alpha": {"row_noise_level": 0.40},
                    "beta": {"row_noise_level": 0.50},
                },
            }
        }
    )

    # Mock objects for testing

    class MockNoiseTypes(NamedTuple):
        ALPHA: ColumnNoiseType = ColumnNoiseType(
            "alpha", lambda column, *_: column.str.cat(pd.Series("abc", index=column.index))
        )
        BETA: ColumnNoiseType = ColumnNoiseType(
            "beta", lambda column, *_: column.str.cat(pd.Series("123", index=column.index))
        )

    mock_noise_types = MockNoiseTypes()

    mocker.patch("pseudopeople.noise.NOISE_TYPES", mock_noise_types)
    dummy_form = pd.DataFrame(
        {
            "fake_column_one": ["cat", "dog", "bird", "bunny", "duck"] * 20_000,
            "fake_column_two": ["shoe", "pants", "shirt", "hat", "sunglasses"] * 20_000,
        }
    )

    noised_data = noise_form(
        form=Form.CENSUS,
        form_data=dummy_form,
        seed=0,
        configuration=config_tree,
    )

    # Get config values for testing
    col1_expected_abc_proportion = config_tree["decennial_census"]["fake_column_one"][
        "alpha"
    ]["row_noise_level"]
    col2_expected_abc_proportion = config_tree["decennial_census"]["fake_column_two"][
        "alpha"
    ]["row_noise_level"]
    col1_expected_123_proportion = config_tree["decennial_census"]["fake_column_one"]["beta"][
        "row_noise_level"
    ]
    col2_expected_123_proportion = config_tree["decennial_census"]["fake_column_two"]["beta"][
        "row_noise_level"
    ]

    assert np.isclose(
        noised_data["fake_column_one"].str.contains("abc").mean(),
        col1_expected_abc_proportion,
        rtol=0.01,
    )
    assert np.isclose(
        noised_data["fake_column_two"].str.contains("abc").mean(),
        col2_expected_abc_proportion,
        rtol=0.01,
    )
    assert np.isclose(
        noised_data["fake_column_one"].str.contains("123").mean(),
        col1_expected_123_proportion,
        rtol=0.01,
    )
    assert np.isclose(
        noised_data["fake_column_two"].str.contains("123").mean(),
        col2_expected_123_proportion,
        rtol=0.01,
    )

    # Assert columns experience both noise
    assert np.isclose(
        noised_data["fake_column_one"].str.contains("abc123").mean(),
        col1_expected_abc_proportion * col1_expected_123_proportion,
        rtol=0.01,
    )
    assert np.isclose(
        noised_data["fake_column_two"].str.contains("abc123").mean(),
        col2_expected_abc_proportion * col2_expected_123_proportion,
        rtol=0.01,
    )
    assert noised_data["fake_column_one"].str.contains("123abc").sum() == 0
    assert noised_data["fake_column_two"].str.contains("123abc").sum() == 0<|MERGE_RESOLUTION|>--- conflicted
+++ resolved
@@ -7,7 +7,7 @@
 import pytest
 from vivarium.config_tree import ConfigTree
 
-from pseudopeople.entity_types import ColumnNoiseType, RowNoiseType
+from pseudopeople.entity_types import ColumnNoiseType
 from pseudopeople.interface import generate_decennial_census
 from pseudopeople.noise import noise_form
 from pseudopeople.noise_entities import NOISE_TYPES
@@ -169,11 +169,7 @@
     if func == "todo":
         pytest.skip(reason=f"TODO: implement function for {form.value} form")
     mock = mocker.patch("pseudopeople.interface.noise_form")
-<<<<<<< HEAD
     mocker.patch("pseudopeople.interface.pd.read_hdf", return_value=pd.DataFrame())
-=======
-    mocker.patch("pseudopeople.interface.pd.read_csv")
->>>>>>> 480d43cc
     _ = func("dummy/path")
 
     assert mock.call_args[0][0] == form
