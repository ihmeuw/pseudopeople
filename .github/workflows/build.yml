--- conflicted
+++ resolved
@@ -29,11 +29,7 @@
     runs-on: ubuntu-latest
     strategy:
       matrix:
-<<<<<<< HEAD
-        python-version: ["3.10", "3.11"]
-=======
         python-version: ${{ fromJSON(needs.get-python-versions.outputs.matrix) }}
->>>>>>> 59662990
     steps:
       - uses: actions/checkout@v3
       - name: Set up Python ${{ matrix.python-version }}
