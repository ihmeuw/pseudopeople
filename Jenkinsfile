/*This file uses jenkins shared library `vivarium_build_utils`,
found at https://github.com/ihmeuw/vivarium_build_utils
Due to Jenkins convention, importable modules must be stored
in the 'vars' folder.
Jenkins needs to be configured globally to use the correct branch.
To configure the repo/branch go to:
* Manage Jenkins
  * Configure System
    * Global Pipeline Libraries section
      * Library subsection
        * Name: The Name for the lib
        * Version: The branch you want to use. Throws an error
                   for nonexistent branches.
        * Project Repository: Url to the shared lib
        * Credentials: SSH key to access the repo

Updating the shared repo will take affect on the next pipeline invocation.
The "_" denotes that all modules will be imported from the shared library.
*/ 
@Library("vivarium_build_utils") _
<<<<<<< HEAD
reusable_pipeline(scheduled_branches: ["main", "epic/full_scale_testing", "release-candidate/v.orange.rebased"], upstream_repos: ["layered_config_tree"])
=======
reusable_pipeline(
  scheduled_branches: [
    "main",
    "epic/full_scale_testing",
    "release-candidate/v.orange.rebased",
  ],
  stagger_scheduled_builds: true,
  upstream_repos: ["layered_config_tree"],
)
>>>>>>> 0fbbaa24
<|MERGE_RESOLUTION|>--- conflicted
+++ resolved
@@ -18,9 +18,6 @@
 The "_" denotes that all modules will be imported from the shared library.
 */ 
 @Library("vivarium_build_utils") _
-<<<<<<< HEAD
-reusable_pipeline(scheduled_branches: ["main", "epic/full_scale_testing", "release-candidate/v.orange.rebased"], upstream_repos: ["layered_config_tree"])
-=======
 reusable_pipeline(
   scheduled_branches: [
     "main",
@@ -29,5 +26,4 @@
   ],
   stagger_scheduled_builds: true,
   upstream_repos: ["layered_config_tree"],
-)
->>>>>>> 0fbbaa24
+)