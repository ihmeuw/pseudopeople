--- conflicted
+++ resolved
@@ -5,15 +5,6 @@
 from packaging.version import parse
 from setuptools import find_packages, setup
 
-<<<<<<< HEAD
-version_range = ("3.10", "3.11")
-min_version = parse(version_range[0])
-max_version = parse(version_range[1])
-active_version = parse(".".join([str(v) for v in sys.version_info[:2]]))
-
-if not (min_version <= active_version <= max_version):
-    # Python 3.5 does not support f-strings
-=======
 f = open("python_versions.json")
 supported_python_versions = json.load(f)
 f.close()
@@ -24,7 +15,6 @@
 active_version = parse(".".join([str(v) for v in sys.version_info[:2]]))
 
 if not (min_version <= active_version <= max_version):
->>>>>>> 59662990
     py_version = ".".join([str(v) for v in sys.version_info[:3]])
     # Python 3.5 does not support f-strings
     error = (
@@ -83,10 +73,7 @@
         "pytest",
         "pytest-mock",
         "vivarium_testing_utils",
-<<<<<<< HEAD
         "memory_profiler",
-=======
->>>>>>> 59662990
     ] + dask_requirements
 
     lint_requirements = [
