--- conflicted
+++ resolved
@@ -44,13 +44,8 @@
         "pandas",
         "numpy<2.0.0",
         "pyyaml>=5.1",
-<<<<<<< HEAD
-        "pyarrow",
         "scipy",
-=======
-        "vivarium>=1.2.0",
         "pyarrow>=19.0.1,<20.0.0",
->>>>>>> a4cdfcf6
         "tqdm",
         "layered_config_tree>=2.1.0",
         "loguru",
