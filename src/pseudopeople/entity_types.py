from __future__ import annotations

from abc import ABC, abstractmethod
from dataclasses import dataclass
from typing import TYPE_CHECKING, Any, Callable

import pandas as pd
from layered_config_tree import LayeredConfigTree
from loguru import logger
from pandas._typing import DtypeObj as pd_dtype

from pseudopeople.configuration import Keys
from pseudopeople.utilities import ensure_dtype, get_index_to_noise

if TYPE_CHECKING:
    from pseudopeople.configuration.noise_configuration import NoiseConfiguration


def _noise_function_not_implemented(*_args: Any, **_kwargs: Any) -> None:
    pass


def default_noise_level_getter(
    configuration: NoiseConfiguration, dataset: Dataset, noise_type: str
) -> float:
    noise_level: float = configuration.get_value(
        dataset.dataset_schema.name, noise_type, parameter_name="row_probability"
    )
    return noise_level


if TYPE_CHECKING:
    from pseudopeople.dataset import Dataset


@dataclass
class NoiseType(ABC):
    name: str
    noise_function: Callable = _noise_function_not_implemented
    probability: float | None = 0.0
    additional_parameters: dict[str, Any] | None = None

    def __post_init__(self) -> None:
        if self.noise_function == _noise_function_not_implemented:
            raise NotImplementedError(
                "You must pass a noise_function when creating a NoiseType. "
                f"No noise_function provided to NoiseType {self.name}."
            )

    @property
    @abstractmethod
    def probability_key(self) -> str:
        pass


@dataclass
class RowNoiseType(NoiseType):
    """
    Defines a type of noise that can be applied to a row.

    The name is the name of the particular noise type (e.g. "omit_row" or
    "duplicate_row").

    The noise function takes as input a DataFrame, the configuration value
    for this RowNoise operation, and a np.random.default_rng for controlling
    randomness. It applies the noising operation to the entire DataFrame and
    returns the modified DataFrame.
    """

    noise_function: Callable[
        [Dataset, NoiseConfiguration, pd.Index], None
    ] = _noise_function_not_implemented
    get_noise_level: Callable[
<<<<<<< HEAD
        [NoiseConfiguration, Dataset, str], Union[float, pd.Series]
=======
        [NoiseConfiguration, Dataset, str], float | pd.Series
>>>>>>> 32a522b2
    ] = default_noise_level_getter

    @property
    def probability_key(self) -> str:
        return Keys.ROW_PROBABILITY

    def __call__(self, dataset: Dataset, configuration: NoiseConfiguration) -> None:
        noise_level = self.get_noise_level(configuration, dataset, self.name)
        to_noise_idx = get_index_to_noise(dataset, noise_level)
        self.noise_function(dataset, configuration, to_noise_idx)


@dataclass
class ColumnNoiseType(NoiseType):
    """
    Defines a type of noise that can be applied to a column.

    The name is the name of the particular noise type (e.g. use_nickname" or
    "make_phonetic_errors").

    The noise function takes as input a DataFrame, the NoiseConfiguration object for this
    ColumnNoise operation, a np.random.default_rng for controlling randomness.
    Optionally, it can take a pre-existing DataFrame indicating where there is missingness
    in the data (same index and columns as the main DataFrame, all boolean type) --
    if this is not passed, it calculates it, which can be expensive for large data.
    It applies the noising operation to the Series and returns both the modified Series
    and an Index of which items in the Series were selected for noise.
    """

    noise_function: Callable[
        [Dataset, NoiseConfiguration, pd.Index, str], None
    ] = _noise_function_not_implemented
    probability: float | None = 0.01
    noise_level_scaling_function: Callable[[pd.DataFrame, str], float] = lambda x, y: 1.0
    additional_column_getter: Callable[[str], list[str]] = lambda column_name: []
    output_dtype_getter: Callable[[pd_dtype], pd_dtype] = lambda dtype: dtype

    @property
    def probability_key(self) -> str:
        return Keys.CELL_PROBABILITY

    def __call__(
        self,
        dataset: Dataset,
        configuration: NoiseConfiguration,
        column_name: str,
    ) -> None:
        if dataset.is_empty(column_name):
            return
        cell_probability: float = configuration.get_cell_probability(
            dataset.dataset_schema.name, self.name, column_name
        )
        noise_level = cell_probability * self.noise_level_scaling_function(
            dataset.data, column_name
        )

        # Certain columns have their noise level scaled so we must check to make
        # sure the noise level is within the allowed range between 0 and 1 for
        # probabilities
        noise_level = min(noise_level, 1.0)
        to_noise_idx = get_index_to_noise(
            dataset,
            noise_level,
            [column_name] + self.additional_column_getter(column_name),
        )
        if to_noise_idx.empty:
            logger.debug(
                f"No cells chosen to noise for noise function {self.name} on "
                f"column {column_name}. This is likely due to a combination "
                "of the configuration noise levels and the simulated population data."
            )
            return

        input_dtype = dataset.data[column_name].dtype
        output_dtype = self.output_dtype_getter(input_dtype)

        dataset.data[column_name] = ensure_dtype(dataset.data[column_name], output_dtype)

        self.noise_function(
            dataset,
            configuration,
            to_noise_idx,
            column_name,
        )<|MERGE_RESOLUTION|>--- conflicted
+++ resolved
@@ -71,11 +71,7 @@
         [Dataset, NoiseConfiguration, pd.Index], None
     ] = _noise_function_not_implemented
     get_noise_level: Callable[
-<<<<<<< HEAD
-        [NoiseConfiguration, Dataset, str], Union[float, pd.Series]
-=======
         [NoiseConfiguration, Dataset, str], float | pd.Series
->>>>>>> 32a522b2
     ] = default_noise_level_getter
 
     @property
