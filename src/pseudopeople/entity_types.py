from dataclasses import dataclass
from typing import Any, Callable, Dict, Optional

import pandas as pd
from loguru import logger
from vivarium import ConfigTree
from vivarium.framework.randomness import RandomnessStream

from pseudopeople.configuration import Keys
from pseudopeople.utilities import get_index_to_noise


@dataclass
class RowNoiseType:
    """
    Defines a type of noise that can be applied to a row.

    The name is the name of the particular noise function (e.g. "omission" or
    "duplication").

    The noise function takes as input a DataFrame, the configuration value
    for this RowNoise operation, and a RandomnessStream for controlling
    randomness. It applies the noising operation to the entire DataFrame and
    returns the modified DataFrame.
    """

    name: str
    noise_function: Callable[[pd.DataFrame, ConfigTree, RandomnessStream], pd.DataFrame]
    probability: float = 0.0

    def __call__(
        self,
        form_data: pd.DataFrame,
        configuration: ConfigTree,
        randomness_stream: RandomnessStream,
    ) -> pd.DataFrame:
        return self.noise_function(form_data, configuration, randomness_stream)


@dataclass
class ColumnNoiseType:
    """
    Defines a type of noise that can be applied to a column.

    The name is the name of the particular noise function (e.g. "nickname" or
    "phonetic").

    The noise function takes as input a Series, the ConfigTree object for this
    ColumnNoise operation, a RandomnessStream for controlling randomness, and
    an additional key for the RandomnessStream. It applies the noising operation
    to the Series and returns the modified Series.
    """

    name: str
    noise_function: Callable[[pd.Series, ConfigTree, RandomnessStream, Any], pd.Series]
    probability: float = 0.01
    noise_level_scaling_function: Callable[[str], float] = lambda x: 1.0
    additional_parameters: Dict[str, Any] = None

    def __call__(
        self,
        column: pd.Series,
        configuration: ConfigTree,
        randomness_stream: RandomnessStream,
        additional_key: Any,
    ) -> pd.Series:
        column = column.copy()
        probability_key = (
<<<<<<< HEAD
            Keys.PROBABILITY
            if Keys.PROBABILITY in configuration.keys()
            else Keys.CELL_PROBABILITY
=======
            Keys.CELL_PROBABILITY
            if Keys.CELL_PROBABILITY in configuration.keys()
            else Keys.PROBABILITY
>>>>>>> d2d1d1f3
        )
        noise_level = configuration[probability_key] * self.noise_level_scaling_function(
            column.name
        )
        to_noise_idx = get_index_to_noise(
            column, noise_level, randomness_stream, f"{self.name}_{additional_key}"
        )
        if to_noise_idx.empty:
            logger.debug(
                f"No cells chosen to noise for noise function {self.name} on column {column.name}. "
                "This is likely due to a combination of the configuration noise levels and the input data."
            )
            return column
        noised_data = self.noise_function(
            column.loc[to_noise_idx], configuration, randomness_stream, additional_key
        )

        # Coerce noised column dtype back to original column's if it has changed
        if noised_data.dtype.name != column.dtype.name:
            noised_data = noised_data.astype(column.dtype)

        column.loc[to_noise_idx] = noised_data

        return column<|MERGE_RESOLUTION|>--- conflicted
+++ resolved
@@ -66,15 +66,9 @@
     ) -> pd.Series:
         column = column.copy()
         probability_key = (
-<<<<<<< HEAD
-            Keys.PROBABILITY
-            if Keys.PROBABILITY in configuration.keys()
-            else Keys.CELL_PROBABILITY
-=======
             Keys.CELL_PROBABILITY
             if Keys.CELL_PROBABILITY in configuration.keys()
             else Keys.PROBABILITY
->>>>>>> d2d1d1f3
         )
         noise_level = configuration[probability_key] * self.noise_level_scaling_function(
             column.name
