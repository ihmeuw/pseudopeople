--- conflicted
+++ resolved
@@ -41,7 +41,7 @@
     :return: A pd.DataFrame of noised W2 data
     """
     configuration_tree = get_configuration(configuration)
-    data = pd.read_csv(path)
+    data = pd.read_csv(path, dtype=str, keep_default_na=False)
     return noise_form(Form.TAX_W2_1099, data, configuration_tree, seed)
 
 
@@ -50,13 +50,8 @@
     args = sys.argv[1:]
     if len(args) == 1:
         my_path = Path(args[0])
-<<<<<<< HEAD
         src = pd.read_csv(my_path, dtype=str, keep_default_na=False)
-        out = generate_decennial_census(my_path)
-=======
-        src = pd.read_csv(my_path)
         out = generate_w2(my_path)
->>>>>>> 0ff80578
         diff = src[
             ~src.astype(str).apply(tuple, 1).isin(out.astype(str).apply(tuple, 1))
         ]  # get all changed rows
