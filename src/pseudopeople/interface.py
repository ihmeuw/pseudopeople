from __future__ import annotations

from collections.abc import Sequence
from pathlib import Path
from typing import TYPE_CHECKING, Any, Literal, cast, overload

import pandas as pd
from loguru import logger
from packaging.version import Version, parse
from tqdm import tqdm

from pseudopeople import __version__ as psp_version
from pseudopeople.configuration import get_configuration
from pseudopeople.constants import paths
from pseudopeople.dataset import noise_data
from pseudopeople.exceptions import DataSourceError
from pseudopeople.filter import DataFilter, get_data_filters
from pseudopeople.loader import load_standard_dataset
from pseudopeople.schema_entities import DATASET_SCHEMAS, DatasetSchema
from pseudopeople.utilities import (
    PANDAS_ENGINE,
    coerce_dtypes,
    configure_logging_to_terminal,
    get_engine_from_string,
    update_seed,
)

if TYPE_CHECKING:
    import dask.dataframe as dd


@overload
def _generate_dataset(
    dataset_schema: DatasetSchema,
    source: Path | str | None,
    seed: int,
    config: Path | str | dict[str, Any] | None,
    filters: Sequence[DataFilter],
    verbose: bool,
    engine_name: Literal["pandas"],
) -> pd.DataFrame:
    ...


@overload
def _generate_dataset(
    dataset_schema: DatasetSchema,
    source: Path | str | None,
    seed: int,
    config: Path | str | dict[str, Any] | None,
    filters: Sequence[DataFilter],
    verbose: bool,
    engine_name: Literal["dask"],
) -> dd.DataFrame:
    ...


def _generate_dataset(
    dataset_schema: DatasetSchema,
    source: Path | str | None,
    seed: int,
    config: Path | str | dict[str, Any] | None,
    filters: Sequence[DataFilter],
    verbose: bool = False,
    engine_name: Literal["pandas", "dask"] = "pandas",
) -> pd.DataFrame | dd.DataFrame:
    """
    Helper for generating noised datasets.

    :param dataset_schema:
        Schema object for dataset that will be noised
    :param source:
        Root directory of data input which needs to be noised
    :param seed:
        Seed for controlling common random number generation. Using the same
        seed and configuration will yield the same results
    :param config:
        Object to configure noise levels
    :param filters:
        List of parquet filters, possibly empty
    :param verbose:
        Log with verbosity if True. Default is False.
    :param engine_name:
        String indicating engine to use for loading data. Determines the return type.
    :return:
        Noised dataset data in a dataframe
    """
    configure_logging_to_terminal(verbose)
    noise_configuration = get_configuration(config, dataset_schema, filters)

    if source is None:
        source = paths.SAMPLE_DATA_ROOT
    else:
        source = Path(source)
        validate_source_compatibility(source, dataset_schema)

    engine = get_engine_from_string(engine_name)

    noised_dataset: pd.DataFrame | dd.DataFrame
    if engine == PANDAS_ENGINE:
        # We process shards serially
        data_file_paths = get_dataset_filepaths(source, dataset_schema.name)
        if not data_file_paths:
            raise DataSourceError(
                f"No datasets found at directory {str(source)}. "
                "Please provide the path to the unmodified root data directory."
            )

        validate_data_path_suffix(data_file_paths)

        # Iterate sequentially
        iterator: list[Path] | tqdm[Path] = (
            tqdm(data_file_paths, desc="Noising data", leave=False)
            if len(data_file_paths) > 1
            else data_file_paths
        )
        noised_datasets_list = []
        for data_file_index, data_file_path in enumerate(iterator):
            logger.debug(f"Loading data from {data_file_path}.")
            data = cast(
                pd.DataFrame,
                load_standard_dataset(data_file_path, filters, engine=engine, is_file=True),
            )
            if len(data) == 0:
                continue
            # Use a different seed for each data file/shard, otherwise the randomness will duplicate
            # and the Nth row in each shard will get the same noise
            data_path_seed = f"{seed}_{data_file_index}"
            noised_data = noise_data(
                dataset_schema, data, configuration=noise_configuration, seed=data_path_seed
            )
            noised_datasets_list.append(noised_data)

        # Check if all shards for the dataset are empty
        if len(noised_datasets_list) == 0:
            raise ValueError(
                "Invalid value provided for 'state' or 'year'. No data found with "
                f"the user provided 'state' or 'year' filters at {source / dataset_schema.name}."
            )
        noised_dataset = pd.concat(noised_datasets_list, ignore_index=True)

        noised_dataset = coerce_dtypes(noised_dataset, dataset_schema)
    else:  # dask
        try:
            from distributed.client import default_client

            default_client().run(lambda: configure_logging_to_terminal(verbose))  # type: ignore [no-untyped-call]
        except (ImportError, ValueError):
            # Not using a distributed cluster, so the configure_logging_to_terminal call above already did everything
            pass

        # Let dask deal with how to partition the shards -- we pass it the
        # entire directory containing the parquet files
        data_directory_path = source / dataset_schema.name
        import dask
        import dask.dataframe as dd

        set_up_dask_client()

        # Our work depends on the particulars of how dtypes work, and is only
        # built to work with NumPy dtypes, so we turn off the Dask default behavior
        # of using PyArrow dtypes.
        with dask.config.set({"dataframe.convert-string": False}):
            dask_data = cast(
                dd.DataFrame,
                load_standard_dataset(
                    data_directory_path, filters, engine=engine, is_file=False
                ),
            )

            # We are about to check the length, which requires computation anyway, so we cache
            # that computation
            dask_data = dask_data.persist()  # type: ignore [no-untyped-call]

            # Check if all shards for the dataset are empty
            if len(dask_data) == 0:
                raise ValueError(
                    "Invalid value provided for 'state' or 'year'. No data found with "
                    f"the user provided 'state' or 'year' filters at {data_directory_path}."
                )

            noised_dataset = dask_data.map_partitions(  # type: ignore [no-untyped-call]
                lambda data, partition_info=None: noise_data(
                    dataset_schema,
                    data,
                    configuration=noise_configuration,
                    seed=f"{seed}_{partition_info['number'] if partition_info is not None else 1}",
                    progress_bar=False,
                ),
                meta=[(c.name, c.dtype_name) for c in dataset_schema.columns],
            )

    logger.debug("*** Finished ***")

    return noised_dataset


def validate_source_compatibility(source: Path, dataset_schema: DatasetSchema) -> None:
    """Validate that a given source is compatible with the provided dataset schema by checking that
    1) data exist for said schema in the provided source path and that 2) the data is the expected version
    as specified in its CHANGELOG."""
    # TODO [MIC-4546]: Clean this up w/ metadata and update test_interface.py tests to be generic
    directories = [x.name for x in source.iterdir() if x.is_dir()]
    if dataset_schema.name not in directories:
        raise FileNotFoundError(
            f"Could not find '{dataset_schema.name}' in '{source}'. Please check that the provided source "
            "directory is correct. If using the sample data, no source is required. If providing a source, "
            f"a directory should provided that has a subdirectory for '{dataset_schema.name}'. "
        )
    changelog = source / "CHANGELOG.rst"
    if changelog.exists():
        version = _get_data_changelog_version(changelog)
        if version > parse("1.4.2"):
            raise DataSourceError(
                f"The provided simulated population data is incompatible with this version of pseudopeople ({psp_version}).\n"
                "A newer version of simulated population data has been provided.\n"
                "Please upgrade the pseudopeople package."
            )
        if version < parse("1.4.2"):
            raise DataSourceError(
                f"The provided simulated population data is incompatible with this version of pseudopeople ({psp_version}).\n"
                "The simulated population data has been corrupted.\n"
                "Please re-download the simulated population data."
            )
    else:
        raise DataSourceError(
            f"The provided simulated population data is incompatible with this version of pseudopeople ({psp_version}).\n"
            "An older version of simulated population data has been provided.\n"
            "Please either request updated simulated population data or downgrade the pseudopeople package."
        )


def _get_data_changelog_version(changelog: Path) -> Version:
    with open(changelog, "r") as file:
        first_line = file.readline()
    version = parse(first_line.split("**")[1].split("-")[0].strip())
    return version


@overload
def generate_decennial_census(
    source: Path | str | None = ...,
    seed: int = ...,
    config: Path | str | dict[str, Any] | None = ...,
    year: int | None = ...,
    state: str | None = ...,
    verbose: bool = ...,
    engine: Literal["pandas"] = ...,
) -> pd.DataFrame:
    ...


@overload
def generate_decennial_census(
    source: Path | str | None = ...,
    seed: int = ...,
    config: Path | str | dict[str, Any] | None = ...,
    year: int | None = ...,
    state: str | None = ...,
    verbose: bool = ...,
    engine: Literal["dask"] = ...,
) -> dd.DataFrame:
    ...


def generate_decennial_census(
    source: Path | str | None = None,
    seed: int = 0,
    config: Path | str | dict[str, Any] | None = None,
    year: int | None = 2020,
    state: str | None = None,
    verbose: bool = False,
    engine: Literal["pandas", "dask"] = "pandas",
) -> pd.DataFrame | dd.DataFrame:
    """
    Generates a pseudopeople decennial census dataset which represents
    simulated responses to the US Census Bureau's Census of Population
    and Housing.

    :param source:

        The root directory containing pseudopeople simulated population
        data. Defaults to using the included sample population when
        source is `None`.

    :param seed:

        An integer seed for controlling common random number generation. Using
        the same combination of data, seed, and configuration will yield the
        same results. Defaults to 0.

    :param config:

        An optional override to the default configuration. Can be a path
        to a configuration YAML file, a configuration dictionary, or the
        sentinel value `pseudopeople.NO_NOISE`, which will generate a
        dataset without any configurable noise.

    :param year:

        The year for which to generate a simulated decennial census of
        the simulated population (format YYYY, e.g., 2030). Must be a
        decennial year (e.g., 2020, 2030, 2040). Default is 2020. If
        `None` is passed instead, data for all available years are
        included in the returned dataset.

    :param state:

        The US state for which to generate a simulated census of the
        simulated population, or `None` (default) to generate data for
        all available US states. The returned dataset will contain data
        for simulants living in the specified state on Census Day (April
        1) of the specified year. Can be a full state name or a state
        abbreviation (e.g., "Ohio" or "OH").

    :param verbose:

        Log with verbosity if `True`. Default is `False`.

    :param engine:

        Engine to use for loading data. Determines the return type.
        Default is "pandas" which returns a pandas DataFrame.
        "dask" returns a Dask DataFrame and requires Dask to be
        installed (e.g. `pip install pseudopeople[dask]`).
        It runs the dataset generation on a Dask cluster, which can
        parallelize and run out-of-core.

    :return:

        A DataFrame of simulated decennial census data.

    :raises ConfigurationError:

        An invalid `config` is provided.

    :raises DataSourceError:

        An invalid pseudopeople simulated population data source is
        provided.

    :raises ValueError:

        The simulated population has no data for this dataset in the
        specified year or state.
    """
    filters: Sequence[DataFilter] = get_data_filters(DATASET_SCHEMAS.census, year, state)
<<<<<<< HEAD
=======
    seed = update_seed(seed, year)
>>>>>>> 0fbbaa24
    return _generate_dataset(
        DATASET_SCHEMAS.census,
        source,
        seed,
        config,
        filters,
        verbose,
        engine_name=engine,
    )


@overload
def generate_american_community_survey(
    source: Path | str | None = ...,
    seed: int = ...,
    config: Path | str | dict[str, Any] | None = ...,
    year: int | None = ...,
    state: str | None = ...,
    verbose: bool = ...,
    engine: Literal["pandas"] = ...,
) -> pd.DataFrame:
    ...


@overload
def generate_american_community_survey(
    source: Path | str | None = ...,
    seed: int = ...,
    config: Path | str | dict[str, Any] | None = ...,
    year: int | None = ...,
    state: str | None = ...,
    verbose: bool = ...,
    engine: Literal["dask"] = ...,
) -> dd.DataFrame:
    ...


def generate_american_community_survey(
    source: Path | str | None = None,
    seed: int = 0,
    config: Path | str | dict[str, Any] | None = None,
    year: int | None = 2020,
    state: str | None = None,
    verbose: bool = False,
    engine: Literal["pandas", "dask"] = "pandas",
) -> pd.DataFrame | dd.DataFrame:
    """
    Generates a pseudopeople ACS dataset which represents simulated
    responses to the ACS survey.

    The American Community Survey (ACS) is an ongoing household survey
    conducted by the US Census Bureau that gathers information on a
    rolling basis about American community populations. Information
    collected includes ancestry, citizenship, education, income,
    language proficiency, migration, employment, disability, and housing
    characteristics.

    :param source:

        The root directory containing pseudopeople simulated population
        data. Defaults to using the included sample population when
        source is `None`.

    :param seed:

        An integer seed for controlling common random number generation. Using
        the same combination of data, seed, and configuration will yield the
        same results. Defaults to 0.

    :param config:

        An optional override to the default configuration. Can be a path
        to a configuration YAML file, a configuration dictionary, or the
        sentinel value `pseudopeople.NO_NOISE`, which will generate a
        dataset without any configurable noise.

    :param year:

        The year for which to generate simulated American Community
        Surveys of the simulated population (format YYYY, e.g., 2036);
        the simulated dataset will contain records for surveys conducted
        on any date in the specified year. Default is 2020. If `None` is
        passed instead, data for all available years are included in the
        returned dataset.

    :param state:

        The US state for which to generate simulated American Community
        Surveys of the simulated population, or `None` (default) to
        generate data for all available US states. The returned dataset
        will contain survey data for simulants living in the specified
        state during the specified year. Can be a full state name or a
        state abbreviation (e.g., "Ohio" or "OH").

    :param verbose:

        Log with verbosity if `True`. Default is `False`.

    :param engine:

        Engine to use for loading data. Determines the return type.
        Default is "pandas" which returns a pandas DataFrame.
        "dask" returns a Dask DataFrame and requires Dask to be
        installed (e.g. `pip install pseudopeople[dask]`).
        It runs the dataset generation on a Dask cluster, which can
        parallelize and run out-of-core.

    :return:

        A DataFrame of simulated ACS data.

    :raises ConfigurationError:

        An invalid `config` is provided.

    :raises DataSourceError:

        An invalid pseudopeople simulated population data source is
        provided.

    :raises ValueError:

        The simulated population has no data for this dataset in the
        specified year or state.
    """
    filters: Sequence[DataFilter] = get_data_filters(DATASET_SCHEMAS.acs, year, state)
<<<<<<< HEAD
    if year is not None:
        seed = seed * 10_000 + year
=======
    seed = update_seed(seed, year)
>>>>>>> 0fbbaa24
    return _generate_dataset(
        DATASET_SCHEMAS.acs, source, seed, config, filters, verbose, engine_name=engine
    )


@overload
def generate_current_population_survey(
    source: Path | str | None = ...,
    seed: int = ...,
    config: Path | str | dict[str, Any] | None = ...,
    year: int | None = ...,
    state: str | None = ...,
    verbose: bool = ...,
    engine: Literal["pandas"] = ...,
) -> pd.DataFrame:
    ...


@overload
def generate_current_population_survey(
    source: Path | str | None = ...,
    seed: int = ...,
    config: Path | str | dict[str, Any] | None = ...,
    year: int | None = ...,
    state: str | None = ...,
    verbose: bool = ...,
    engine: Literal["dask"] = ...,
) -> dd.DataFrame:
    ...


def generate_current_population_survey(
    source: Path | str | None = None,
    seed: int = 0,
    config: Path | str | dict[str, Any] | None = None,
    year: int | None = 2020,
    state: str | None = None,
    verbose: bool = False,
    engine: Literal["pandas", "dask"] = "pandas",
) -> pd.DataFrame | dd.DataFrame:
    """
    Generates a pseudopeople CPS dataset which represents simulated
    responses to the CPS survey.

    The Current Population Survey (CPS) is a household survey conducted
    by the US Census Bureau and the US Bureau of Labor Statistics. This
    survey is administered by Census Bureau field representatives across
    the country through both personal and telephone interviews. CPS
    collects labor force data, such as annual work activity and income,
    veteran status, school enrollment, contingent employment, worker
    displacement, job tenure, and more.

    :param source:

        The root directory containing pseudopeople simulated population
        data. Defaults to using the included sample population when
        source is `None`.

    :param seed:

        An integer seed for controlling common random number generation. Using
        the same combination of data, seed, and configuration will yield the
        same results. Defaults to 0.

    :param config:

        An optional override to the default configuration. Can be a path
        to a configuration YAML file, a configuration dictionary, or the
        sentinel value `pseudopeople.NO_NOISE`, which will generate a
        dataset without any configurable noise.

    :param year:

        The year for which to generate simulated Current Population
        Surveys of the simulated population (format YYYY, e.g., 2036);
        the simulated dataset will contain records for surveys conducted
        on any date in the specified year. Default is 2020. If `None` is
        passed instead, data for all available years are included in the
        returned dataset.

    :param state:

        The US state for which to generate simulated Current Population
        Surveys of the simulated population, or `None` (default) to
        generate data for all available US states. The returned dataset
        will contain survey data for simulants living in the specified
        state during the specified year. Can be a full state name or a
        state abbreviation (e.g., "Ohio" or "OH").

    :param verbose:

        Log with verbosity if `True`. Default is `False`.

    :param engine:

        Engine to use for loading data. Determines the return type.
        Default is "pandas" which returns a pandas DataFrame.
        "dask" returns a Dask DataFrame and requires Dask to be
        installed (e.g. `pip install pseudopeople[dask]`).
        It runs the dataset generation on a Dask cluster, which can
        parallelize and run out-of-core.

    :return:

        A DataFrame of simulated CPS data.

    :raises ConfigurationError:

        An invalid `config` is provided.

    :raises DataSourceError:

        An invalid pseudopeople simulated population data source is
        provided.

    :raises ValueError:

        The simulated population has no data for this dataset in the
        specified year or state.
    """
    filters: Sequence[DataFilter] = get_data_filters(DATASET_SCHEMAS.cps, year, state)
<<<<<<< HEAD
    if year is not None:
        seed = seed * 10_000 + year
=======
    seed = update_seed(seed, year)
>>>>>>> 0fbbaa24
    return _generate_dataset(
        DATASET_SCHEMAS.cps, source, seed, config, filters, verbose, engine_name=engine
    )


@overload
def generate_taxes_w2_and_1099(
    source: Path | str | None = ...,
    seed: int = ...,
    config: Path | str | dict[str, Any] | None = ...,
    year: int | None = ...,
    state: str | None = ...,
    verbose: bool = ...,
    engine: Literal["pandas"] = ...,
) -> pd.DataFrame:
    ...


@overload
def generate_taxes_w2_and_1099(
    source: Path | str | None = ...,
    seed: int = ...,
    config: Path | str | dict[str, Any] | None = ...,
    year: int | None = ...,
    state: str | None = ...,
    verbose: bool = ...,
    engine: Literal["dask"] = ...,
) -> dd.DataFrame:
    ...


def generate_taxes_w2_and_1099(
    source: Path | str | None = None,
    seed: int = 0,
    config: Path | str | dict[str, Any] | None = None,
    year: int | None = 2020,
    state: str | None = None,
    verbose: bool = False,
    engine: Literal["pandas", "dask"] = "pandas",
) -> pd.DataFrame | dd.DataFrame:
    """
    Generates a pseudopeople W2 and 1099 tax dataset which represents
    simulated tax form data.

    :param source:

        The root directory containing pseudopeople simulated population
        data. Defaults to using the included sample population when
        source is `None`.

    :param seed:

        An integer seed for controlling common random number generation. Using
        the same combination of data, seed, and configuration will yield the
        same results. Defaults to 0.

    :param config:

        An optional override to the default configuration. Can be a path
        to a configuration YAML file, a configuration dictionary, or the
        sentinel value `pseudopeople.NO_NOISE`, which will generate a
        dataset without any configurable noise.

    :param year:

        The tax year for which to generate records (format YYYY, e.g.,
        2036); the simulated dataset will contain the W2 & 1099 tax
        forms filed by simulated employers for the specified year.
        Default is 2020. If `None` is passed instead, data for all
        available years are included in the returned dataset.

    :param state:

        The US state for which to generate tax records from the
        simulated population, or `None` (default) to generate data for
        all available US states. The returned dataset will contain W2 &
        1099 tax forms filed for simulants living in the specified state
        during the specified tax year. Can be a full state name or a
        state abbreviation (e.g., "Ohio" or "OH").

    :param verbose:

        Log with verbosity if `True`. Default is `False`.

    :param engine:

        Engine to use for loading data. Determines the return type.
        Default is "pandas" which returns a pandas DataFrame.
        "dask" returns a Dask DataFrame and requires Dask to be
        installed (e.g. `pip install pseudopeople[dask]`).
        It runs the dataset generation on a Dask cluster, which can
        parallelize and run out-of-core.

    :return:

        A DataFrame of simulated W2 and 1099 tax data.

    :raises ConfigurationError:

        An invalid `config` is provided.

    :raises DataSourceError:

        An invalid pseudopeople simulated population data source is
        provided.

    :raises ValueError:

        The simulated population has no data for this dataset in the
        specified year or state.
    """
    filters: Sequence[DataFilter] = get_data_filters(DATASET_SCHEMAS.tax_w2_1099, year, state)
<<<<<<< HEAD
    if year is not None:
        seed = seed * 10_000 + year
=======
    seed = update_seed(seed, year)
>>>>>>> 0fbbaa24
    return _generate_dataset(
        DATASET_SCHEMAS.tax_w2_1099,
        source,
        seed,
        config,
        filters,
        verbose,
        engine_name=engine,
    )


@overload
def generate_women_infants_and_children(
    source: Path | str | None = ...,
    seed: int = ...,
    config: Path | str | dict[str, Any] | None = ...,
    year: int | None = ...,
    state: str | None = ...,
    verbose: bool = ...,
    engine: Literal["pandas"] = ...,
) -> pd.DataFrame:
    ...


@overload
def generate_women_infants_and_children(
    source: Path | str | None = ...,
    seed: int = ...,
    config: Path | str | dict[str, Any] | None = ...,
    year: int | None = ...,
    state: str | None = ...,
    verbose: bool = ...,
    engine: Literal["dask"] = ...,
) -> dd.DataFrame:
    ...


def generate_women_infants_and_children(
    source: Path | str | None = None,
    seed: int = 0,
    config: Path | str | dict[str, Any] | None = None,
    year: int | None = 2020,
    state: str | None = None,
    verbose: bool = False,
    engine: Literal["pandas", "dask"] = "pandas",
) -> pd.DataFrame | dd.DataFrame:
    """
    Generates a pseudopeople WIC dataset which represents a simulated
    version of the administrative data that would be recorded by WIC.
    This is a yearly file of information about all simulants enrolled in
    the program as of the end of that year.

    The Special Supplemental Nutrition Program for Women, Infants, and
    Children (WIC) is a government benefits program designed to support
    mothers and young children. The main qualifications are income and
    the presence of young children in the home.

    :param source:

        The root directory containing pseudopeople simulated population
        data. Defaults to using the included sample population when
        source is `None`.

    :param seed:

        An integer seed for controlling common random number generation. Using
        the same combination of data, seed, and configuration will yield the
        same results. Defaults to 0.

    :param config:

        An optional override to the default configuration. Can be a path
        to a configuration YAML file, a configuration dictionary, or the
        sentinel value `pseudopeople.NO_NOISE`, which will generate a
        dataset without any configurable noise.

    :param year:

        The year for which to generate WIC administrative records
        (format YYYY, e.g., 2036); the simulated dataset will contain
        records for simulants enrolled in WIC at the end of the
        specified year (or on May 1, 2041 if `year=2041` since that is
        the end date of the simulation). Default is 2020. If `None` is
        passed instead, data for all available years are included in the
        returned dataset.

    :param state:

        The US state for which to generate WIC administrative records
        from the simulated population, or `None` (default) to generate
        data for all available US states. The returned dataset will
        contain records for enrolled simulants living in the specified
        state at the end of the specified year (or on May 1, 2041 if
        `year=2041` since that is the end date of the simulation). Can
        be a full state name or a state abbreviation (e.g., "Ohio" or
        "OH").

    :param verbose:

        Log with verbosity if `True`. Default is `False`.

    :param engine:

        Engine to use for loading data. Determines the return type.
        Default is "pandas" which returns a pandas DataFrame.
        "dask" returns a Dask DataFrame and requires Dask to be
        installed (e.g. `pip install pseudopeople[dask]`).
        It runs the dataset generation on a Dask cluster, which can
        parallelize and run out-of-core.

    :return:

        A DataFrame of simulated WIC data.

    :raises ConfigurationError:

        An invalid `config` is provided.

    :raises DataSourceError:

        An invalid pseudopeople simulated population data source is
        provided.

    :raises ValueError:

        The simulated population has no data for this dataset in the
        specified year or state.
    """
    filters: Sequence[DataFilter] = get_data_filters(DATASET_SCHEMAS.wic, year, state)
<<<<<<< HEAD
    if year is not None:
        seed = seed * 10_000 + year
=======
    seed = update_seed(seed, year)
>>>>>>> 0fbbaa24
    return _generate_dataset(
        DATASET_SCHEMAS.wic, source, seed, config, filters, verbose, engine_name=engine
    )


@overload
def generate_social_security(
    source: Path | str | None = ...,
    seed: int = ...,
    config: Path | str | dict[str, Any] | None = ...,
    year: int | None = ...,
    verbose: bool = ...,
    engine: Literal["pandas"] = ...,
) -> pd.DataFrame:
    ...


@overload
def generate_social_security(
    source: Path | str | None = ...,
    seed: int = ...,
    config: Path | str | dict[str, Any] | None = ...,
    year: int | None = ...,
    verbose: bool = ...,
    engine: Literal["dask"] = ...,
) -> dd.DataFrame:
    ...


def generate_social_security(
    source: Path | str | None = None,
    seed: int = 0,
    config: Path | str | dict[str, Any] | None = None,
    year: int | None = 2020,
    verbose: bool = False,
    engine: Literal["pandas", "dask"] = "pandas",
) -> pd.DataFrame | dd.DataFrame:
    """
    Generates a pseudopeople SSA dataset which represents simulated
    Social Security Administration (SSA) data.

    :param source:

        The root directory containing pseudopeople simulated population
        data. Defaults to using the included sample population when
        source is `None`.

    :param seed:

        An integer seed for controlling common random number generation. Using
        the same combination of data, seed, and configuration will yield the
        same results. Defaults to 0.

    :param config:

        An optional override to the default configuration. Can be a path
        to a configuration YAML file, a configuration dictionary, or the
        sentinel value `pseudopeople.NO_NOISE`, which will generate a
        dataset without any configurable noise.

    :param year:

        The final year of simulated social security records to include
        in the dataset (format YYYY, e.g., 2036); will also include
        records from all previous years. Default is 2020. If `None` is
        passed instead, data for all available years are included in the
        returned dataset.

    :param verbose:

        Log with verbosity if `True`. Default is `False`.

    :param engine:

        Engine to use for loading data. Determines the return type.
        Default is "pandas" which returns a pandas DataFrame.
        "dask" returns a Dask DataFrame and requires Dask to be
        installed (e.g. `pip install pseudopeople[dask]`).
        It runs the dataset generation on a Dask cluster, which can
        parallelize and run out-of-core.

    :return:

        A DataFrame of simulated SSA data.

    :raises ConfigurationError:

        An invalid `config` is provided.

    :raises DataSourceError:

        An invalid pseudopeople simulated population data source is
        provided.

    :raises ValueError:

        The simulated population has no data for this dataset in the
        specified year or any prior years.
    """
    filters: Sequence[DataFilter] = get_data_filters(DATASET_SCHEMAS.ssa, year)
<<<<<<< HEAD
    if year is not None:
        seed = seed * 10_000 + year
=======
    seed = update_seed(seed, year)
>>>>>>> 0fbbaa24
    return _generate_dataset(
        DATASET_SCHEMAS.ssa, source, seed, config, filters, verbose, engine_name=engine
    )


@overload
def generate_taxes_1040(
    source: Path | str | None = ...,
    seed: int = ...,
    config: Path | str | dict[str, Any] | None = ...,
    year: int | None = ...,
    state: str | None = ...,
    verbose: bool = ...,
    engine: Literal["pandas"] = ...,
) -> pd.DataFrame:
    ...


@overload
def generate_taxes_1040(
    source: Path | str | None = ...,
    seed: int = ...,
    config: Path | str | dict[str, Any] | None = ...,
    year: int | None = ...,
    state: str | None = ...,
    verbose: bool = ...,
    engine: Literal["dask"] = ...,
) -> dd.DataFrame:
    ...


def generate_taxes_1040(
    source: Path | str | None = None,
    seed: int = 0,
    config: Path | str | dict[str, Any] | None = None,
    year: int | None = 2020,
    state: str | None = None,
    verbose: bool = False,
    engine: Literal["pandas", "dask"] = "pandas",
) -> pd.DataFrame | dd.DataFrame:
    """
    Generates a pseudopeople 1040 tax dataset which represents simulated
    tax form data.

    :param source:

        The root directory containing pseudopeople simulated population
        data. Defaults to using the included sample population when
        source is `None`.

    :param seed:

        An integer seed for controlling common random number generation. Using
        the same combination of data, seed, and configuration will yield the
        same results. Defaults to 0.

    :param config:

        An optional override to the default configuration. Can be a path
        to a configuration YAML file, a configuration dictionary, or the
        sentinel value `pseudopeople.NO_NOISE`, which will generate a
        dataset without any configurable noise.

    :param year:

        The tax year for which to generate records (format YYYY, e.g.,
        2036); the simulated dataset will contain the 1040 tax forms
        filed by simulants for the specified year. Default is 2020. If
        `None` is passed instead, data for all available years are
        included in the returned dataset.

    :param state:

        The US state for which to generate tax records from the
        simulated population, or `None` (default) to generate data for
        all available US states. The returned dataset will contain 1040
        tax forms filed by simulants living in the specified state
        during the specified tax year. Can be a full state name or a
        state abbreviation (e.g., "Ohio" or "OH").

    :param verbose:

        Log with verbosity if `True`. Default is `False`.

    :param engine:

        Engine to use for loading data. Determines the return type.
        Default is "pandas" which returns a pandas DataFrame.
        "dask" returns a Dask DataFrame and requires Dask to be
        installed (e.g. `pip install pseudopeople[dask]`).
        It runs the dataset generation on a Dask cluster, which can
        parallelize and run out-of-core.

    :return:

        A DataFrame of simulated 1040 tax data.

    :raises ConfigurationError:

        An invalid `config` is provided.

    :raises DataSourceError:

        An invalid pseudopeople simulated population data source is
        provided.

    :raises ValueError:

        The simulated population has no data for this dataset in the
        specified year or state.
    """
    filters: Sequence[DataFilter] = get_data_filters(DATASET_SCHEMAS.tax_1040, year, state)
<<<<<<< HEAD
    if year is not None:
        seed = seed * 10_000 + year
=======
    seed = update_seed(seed, year)
>>>>>>> 0fbbaa24
    return _generate_dataset(
        DATASET_SCHEMAS.tax_1040,
        source,
        seed,
        config,
        filters,
        verbose,
        engine_name=engine,
    )


def validate_data_path_suffix(data_paths: list[Path]) -> None:
    suffix = set(x.suffix for x in data_paths)
    if len(suffix) > 1:
        raise DataSourceError(
            f"Only one type of file extension expected but more than one found: {suffix}. "
            "Please provide the path to the unmodified root data directory."
        )

    return None


def get_dataset_filepaths(source: Path, dataset_name: str) -> list[Path]:
    directory = source / dataset_name
    dataset_paths = [x for x in directory.glob(f"{dataset_name}*")]
    sorted_dataset_paths = sorted(dataset_paths)
    return sorted_dataset_paths


def set_up_dask_client() -> None:
    """Sets up a Dask client if one is not already running."""
    from dask.distributed import get_client

    # Determine whether or not a Dask client is already running. If not,
    # create a new one.
    try:
        get_client()
    except ValueError:
        # No Dask client is running so we create one.
        from dask.distributed import LocalCluster
        from dask.system import CPU_COUNT

        # extract the memory limit from the environment variable
        cluster = LocalCluster(  # type: ignore [no-untyped-call]
            name="pseudopeople_dask_cluster",
            n_workers=CPU_COUNT,
            threads_per_worker=1,
        )
        cluster.get_client()  # type: ignore [no-untyped-call]<|MERGE_RESOLUTION|>--- conflicted
+++ resolved
@@ -345,10 +345,7 @@
         specified year or state.
     """
     filters: Sequence[DataFilter] = get_data_filters(DATASET_SCHEMAS.census, year, state)
-<<<<<<< HEAD
-=======
     seed = update_seed(seed, year)
->>>>>>> 0fbbaa24
     return _generate_dataset(
         DATASET_SCHEMAS.census,
         source,
@@ -475,12 +472,7 @@
         specified year or state.
     """
     filters: Sequence[DataFilter] = get_data_filters(DATASET_SCHEMAS.acs, year, state)
-<<<<<<< HEAD
-    if year is not None:
-        seed = seed * 10_000 + year
-=======
     seed = update_seed(seed, year)
->>>>>>> 0fbbaa24
     return _generate_dataset(
         DATASET_SCHEMAS.acs, source, seed, config, filters, verbose, engine_name=engine
     )
@@ -602,12 +594,7 @@
         specified year or state.
     """
     filters: Sequence[DataFilter] = get_data_filters(DATASET_SCHEMAS.cps, year, state)
-<<<<<<< HEAD
-    if year is not None:
-        seed = seed * 10_000 + year
-=======
     seed = update_seed(seed, year)
->>>>>>> 0fbbaa24
     return _generate_dataset(
         DATASET_SCHEMAS.cps, source, seed, config, filters, verbose, engine_name=engine
     )
@@ -720,12 +707,7 @@
         specified year or state.
     """
     filters: Sequence[DataFilter] = get_data_filters(DATASET_SCHEMAS.tax_w2_1099, year, state)
-<<<<<<< HEAD
-    if year is not None:
-        seed = seed * 10_000 + year
-=======
     seed = update_seed(seed, year)
->>>>>>> 0fbbaa24
     return _generate_dataset(
         DATASET_SCHEMAS.tax_w2_1099,
         source,
@@ -855,12 +837,7 @@
         specified year or state.
     """
     filters: Sequence[DataFilter] = get_data_filters(DATASET_SCHEMAS.wic, year, state)
-<<<<<<< HEAD
-    if year is not None:
-        seed = seed * 10_000 + year
-=======
     seed = update_seed(seed, year)
->>>>>>> 0fbbaa24
     return _generate_dataset(
         DATASET_SCHEMAS.wic, source, seed, config, filters, verbose, engine_name=engine
     )
@@ -961,12 +938,7 @@
         specified year or any prior years.
     """
     filters: Sequence[DataFilter] = get_data_filters(DATASET_SCHEMAS.ssa, year)
-<<<<<<< HEAD
-    if year is not None:
-        seed = seed * 10_000 + year
-=======
     seed = update_seed(seed, year)
->>>>>>> 0fbbaa24
     return _generate_dataset(
         DATASET_SCHEMAS.ssa, source, seed, config, filters, verbose, engine_name=engine
     )
@@ -1079,12 +1051,7 @@
         specified year or state.
     """
     filters: Sequence[DataFilter] = get_data_filters(DATASET_SCHEMAS.tax_1040, year, state)
-<<<<<<< HEAD
-    if year is not None:
-        seed = seed * 10_000 + year
-=======
     seed = update_seed(seed, year)
->>>>>>> 0fbbaa24
     return _generate_dataset(
         DATASET_SCHEMAS.tax_1040,
         source,
