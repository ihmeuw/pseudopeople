--- conflicted
+++ resolved
@@ -77,27 +77,14 @@
     #         Keys.TOKEN_PROBABILITY: 0.1,
     #     },
     # )
-<<<<<<< HEAD
     ocr: ColumnNoiseType = ColumnNoiseType(
         "make_ocr_errors",
-        noise_functions.generate_ocr_errors,
+        noise_functions.make_ocr_errors,
         additional_parameters={
             Keys.TOKEN_PROBABILITY: 0.1,
         },
     )
-    typographic: ColumnNoiseType = ColumnNoiseType(
-=======
-    # make_ocr_errors: ColumnNoiseType = ColumnNoiseType(
-    #     "make_ocr_errors",
-    #     noise_functions.make_ocr_errors,
-    #     probability=None,
-    #     additional_parameters={
-    #         Keys.CELL_PROBABILITY: 0.01,
-    #         Keys.TOKEN_PROBABILITY: 0.1,
-    #     },
-    # )
     make_typos: ColumnNoiseType = ColumnNoiseType(
->>>>>>> 12631563
         "make_typos",
         noise_functions.make_typos,
         additional_parameters={
