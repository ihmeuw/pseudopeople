--- conflicted
+++ resolved
@@ -94,9 +94,9 @@
     race_ethnicity:
         missing_data:
             row_noise_level: 0.01
-<<<<<<< HEAD
         incorrect_selection:
-=======
+            row_noise_level: 0.01
+
 taxes_w2_and_1099:
     omission: 0.0145
     duplication: 0.05
@@ -117,6 +117,8 @@
             row_noise_level: 0.01
     employer_state:
         missing_data:
+            row_noise_level: 0.01
+        incorrect_selection:
             row_noise_level: 0.01
     employer_street_name:
         missing_data:
@@ -139,6 +141,8 @@
     is_w2:
         missing_data:
             row_noise_level: 0.01
+        incorrect_selection:
+            row_noise_level: 0.01
     last_name:
         missing_data:
             row_noise_level: 0.01
@@ -147,6 +151,8 @@
             row_noise_level: 0.01
     mailing_address_state:
         missing_data:
+            row_noise_level: 0.01
+        incorrect_selection:
             row_noise_level: 0.01
     mailing_address_street_name:
         missing_data:
@@ -165,5 +171,4 @@
             row_noise_level: 0.01
     ssn:
         missing_data:
->>>>>>> 6b217e57
             row_noise_level: 0.01