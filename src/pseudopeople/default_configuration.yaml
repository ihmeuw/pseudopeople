# Default noising configuration
# structure follows:
#   Row noise: `form.noise_type`
#   Column-wise parameters: `form.column.noise_type.noise_parameter`

decennial_census:
    omission: 0.0145
    duplication: 0.05
    age:
        missing_data:
            row_noise_level: 0.01
        typographic:
            row_noise_level: 0.01
            token_noise_level: 0.1
            include_original_token_level: 0.1
        age_miswriting:
            row_noise_level: 0.01
            token_noise_level: 0.1
            possible_perturbations: {1: 0.5, -1: 0.5}
    city:
        missing_data:
            row_noise_level: 0.01
        typographic:
            row_noise_level: 0.01
            token_noise_level: 0.1
            include_original_token_level: 0.1
    date_of_birth:
        missing_data:
            row_noise_level: 0.01
        typographic:
            row_noise_level: 0.01
            token_noise_level: 0.1
            include_original_token_level: 0.1
        numeric_miswriting:
            row_noise_level: 0.01
            token_noise_level: 0.1
    first_name:
        missing_data:
            row_noise_level: 0.01
        typographic:
            row_noise_level: 0.01
            token_noise_level: 0.1
            include_original_token_level: 0.1
    last_name:
        missing_data:
            row_noise_level: 0.01
        typographic:
            row_noise_level: 0.01
            token_noise_level: 0.1
            include_original_token_level: 0.1
    middle_initial:
        missing_data:
            row_noise_level: 0.01
        typographic:
            row_noise_level: 0.01
            token_noise_level: 0.1
            include_original_token_level: 0.1
    race_ethnicity:
        missing_data:
            row_noise_level: 0.01
        incorrect_selection:
            row_noise_level: 0.01
    relation_to_household_head:
        missing_data:
            row_noise_level: 0.01
        incorrect_selection:
            row_noise_level: 0.01
    sex:
        missing_data:
            row_noise_level: 0.01
        incorrect_selection:
            row_noise_level: 0.01
    state:
        missing_data:
            row_noise_level: 0.01
        incorrect_selection:
            row_noise_level: 0.01
    street_name:
        missing_data:
            row_noise_level: 0.01
        typographic:
            row_noise_level: 0.01
            token_noise_level: 0.1
            include_original_token_level: 0.1
    street_number:
        missing_data:
            row_noise_level: 0.01
        typographic:
            row_noise_level: 0.01
            token_noise_level: 0.1
            include_original_token_level: 0.1
        numeric_miswriting:
            row_noise_level: 0.01
            token_noise_level: 0.1
    unit_number:
        missing_data:
            row_noise_level: 0.01
        typographic:
            row_noise_level: 0.01
            token_noise_level: 0.1
            include_original_token_level: 0.1
        numeric_miswriting:
            row_noise_level: 0.01
            token_noise_level: 0.1
    zipcode:
        missing_data:
            row_noise_level: 0.01
        typographic:
            row_noise_level: 0.01
            token_noise_level: 0.1
            include_original_token_level: 0.1
        zipcode_miswriting:
            row_noise_level: 0.01
<<<<<<< HEAD
            first_two_digits_noise_leveL: 0.04
            middle_digit_noise_leveL: 0.2
            last_two_digits_noise_leveL: 0.36
=======
            first_two_digits_noise_level: 0.04
            middle_digit_noise_level: 0.2
            last_two_digits_noise_level: 0.36
>>>>>>> 821ca324

taxes_w2_and_1099:
    omission: 0.0
    duplication: 0.05
    age:
        missing_data:
            row_noise_level: 0.01
        typographic:
            row_noise_level: 0.01
            token_noise_level: 0.1
            include_original_token_level: 0.1
        age_miswriting:
            row_noise_level: 0.01
            token_noise_level: 0.1
            possible_perturbations: {1: 0.5, -1: 0.5}
    date_of_birth:
        missing_data:
            row_noise_level: 0.01
        typographic:
            row_noise_level: 0.01
            token_noise_level: 0.1
            include_original_token_level: 0.1
        numeric_miswriting:
            row_noise_level: 0.01
            token_noise_level: 0.1
    employer_city:
        missing_data:
            row_noise_level: 0.01
        typographic:
            row_noise_level: 0.01
            token_noise_level: 0.1
            include_original_token_level: 0.1
    employer_id:
        missing_data:
            row_noise_level: 0.01
        typographic:
            row_noise_level: 0.01
            token_noise_level: 0.1
            include_original_token_level: 0.1
        numeric_miswriting:
            row_noise_level: 0.01
            token_noise_level: 0.1
    employer_name:
        missing_data:
            row_noise_level: 0.01
        typographic:
            row_noise_level: 0.01
            token_noise_level: 0.1
            include_original_token_level: 0.1
    employer_state:
        missing_data:
            row_noise_level: 0.01
        incorrect_selection:
            row_noise_level: 0.01
    employer_street_name:
        missing_data:
            row_noise_level: 0.01
        typographic:
            row_noise_level: 0.01
            token_noise_level: 0.1
            include_original_token_level: 0.1
    employer_street_number:
        missing_data:
            row_noise_level: 0.01
        typographic:
            row_noise_level: 0.01
            token_noise_level: 0.1
            include_original_token_level: 0.1
        numeric_miswriting:
            row_noise_level: 0.01
            token_noise_level: 0.1
    employer_unit_number:
        missing_data:
            row_noise_level: 0.01
        typographic:
            row_noise_level: 0.01
            token_noise_level: 0.1
            include_original_token_level: 0.1
        numeric_miswriting:
            row_noise_level: 0.01
            token_noise_level: 0.1
    employer_zipcode:
        missing_data:
            row_noise_level: 0.01
        typographic:
            row_noise_level: 0.01
            token_noise_level: 0.1
            include_original_token_level: 0.1
        zipcode_miswriting:
            row_noise_level: 0.01
<<<<<<< HEAD
            first_two_digits_noise_leveL: 0.04
            middle_digit_noise_leveL: 0.2
            last_two_digits_noise_leveL: 0.36
=======
            first_two_digits_noise_level: 0.04
            middle_digit_noise_level: 0.2
            last_two_digits_noise_level: 0.36
>>>>>>> 821ca324
    first_name:
        missing_data:
            row_noise_level: 0.01
        typographic:
            row_noise_level: 0.01
            token_noise_level: 0.1
            include_original_token_level: 0.1
    income:
        missing_data:
            row_noise_level: 0.01
        typographic:
            row_noise_level: 0.01
            token_noise_level: 0.1
            include_original_token_level: 0.1
        numeric_miswriting:
            row_noise_level: 0.01
            token_noise_level: 0.1
    last_name:
        missing_data:
            row_noise_level: 0.01
        typographic:
            row_noise_level: 0.01
            token_noise_level: 0.1
            include_original_token_level: 0.1
    mailing_address_city:
        missing_data:
            row_noise_level: 0.01
        typographic:
            row_noise_level: 0.01
            token_noise_level: 0.1
            include_original_token_level: 0.1
    mailing_address_state:
        missing_data:
            row_noise_level: 0.01
        incorrect_selection:
            row_noise_level: 0.01
    mailing_address_street_name:
        missing_data:
            row_noise_level: 0.01
        typographic:
            row_noise_level: 0.01
            token_noise_level: 0.1
            include_original_token_level: 0.1
    mailing_address_street_number:
        missing_data:
            row_noise_level: 0.01
        typographic:
            row_noise_level: 0.01
            token_noise_level: 0.1
            include_original_token_level: 0.1
        numeric_miswriting:
            row_noise_level: 0.01
            token_noise_level: 0.1
    mailing_address_unit_number:
        missing_data:
            row_noise_level: 0.01
        typographic:
            row_noise_level: 0.01
            token_noise_level: 0.1
            include_original_token_level: 0.1
        numeric_miswriting:
            row_noise_level: 0.01
            token_noise_level: 0.1
    mailing_address_po_box:
        missing_data:
            row_noise_level: 0.01
            token_noise_level: 0.1
        typographic:
            row_noise_level: 0.01
            token_noise_level: 0.1
            include_original_token_level: 0.1
        numeric_miswriting:
            row_noise_level: 0.01
            token_noise_level: 0.1
    mailing_address_zipcode:
        missing_data:
            row_noise_level: 0.01
        typographic:
            row_noise_level: 0.01
            token_noise_level: 0.1
            include_original_token_level: 0.1
        zipcode_miswriting:
            row_noise_level: 0.01
<<<<<<< HEAD
            first_two_digits_noise_leveL: 0.04
            middle_digit_noise_leveL: 0.2
            last_two_digits_noise_leveL: 0.36
=======
            first_two_digits_noise_level: 0.04
            middle_digit_noise_level: 0.2
            last_two_digits_noise_level: 0.36
>>>>>>> 821ca324
    middle_initial:
        missing_data:
            row_noise_level: 0.01
        typographic:
            row_noise_level: 0.01
            token_noise_level: 0.1
            include_original_token_level: 0.1
    ssn:
        missing_data:
            row_noise_level: 0.01
        typographic:
            row_noise_level: 0.01
            token_noise_level: 0.1
            include_original_token_level: 0.1
        numeric_miswriting:
            row_noise_level: 0.01
            token_noise_level: 0.1
    tax_form:
        missing_data:
            row_noise_level: 0.01
        incorrect_selection:
            row_noise_level: 0.01

american_communities_survey:
    omission: 0.0145
    duplication: 0.05
    age:
        missing_data:
            row_noise_level: 0.01
        typographic:
            row_noise_level: 0.01
            token_noise_level: 0.1
            include_original_token_level: 0.1
        age_miswriting:
            row_noise_level: 0.01
            token_noise_level: 0.1
            possible_perturbations: {1: 0.5, -1: 0.5}
    city:
        missing_data:
            row_noise_level: 0.01
        typographic:
            row_noise_level: 0.01
            token_noise_level: 0.1
            include_original_token_level: 0.1
    date_of_birth:
        missing_data:
            row_noise_level: 0.01
        typographic:
            row_noise_level: 0.01
            token_noise_level: 0.1
            include_original_token_level: 0.1
        numeric_miswriting:
            row_noise_level: 0.01
            token_noise_level: 0.1
    first_name:
        missing_data:
            row_noise_level: 0.01
        typographic:
            row_noise_level: 0.01
            token_noise_level: 0.1
            include_original_token_level: 0.1
    last_name:
        missing_data:
            row_noise_level: 0.01
        typographic:
            row_noise_level: 0.01
            token_noise_level: 0.1
            include_original_token_level: 0.1
    mailing_address_po_box:
        missing_data:
            row_noise_level: 0.01
            token_noise_level: 0.1
        typographic:
            row_noise_level: 0.01
            token_noise_level: 0.1
            include_original_token_level: 0.1
        numeric_miswriting:
            row_noise_level: 0.01
            token_noise_level: 0.1
    middle_initial:
        missing_data:
            row_noise_level: 0.01
        typographic:
            row_noise_level: 0.01
            token_noise_level: 0.1
            include_original_token_level: 0.1
    sex:
        missing_data:
            row_noise_level: 0.01
        incorrect_selection:
            row_noise_level: 0.01
    state:
        missing_data:
            row_noise_level: 0.01
        incorrect_selection:
            row_noise_level: 0.01
    street_name:
        missing_data:
            row_noise_level: 0.01
        typographic:
            row_noise_level: 0.01
            token_noise_level: 0.1
            include_original_token_level: 0.1
    street_number:
        missing_data:
            row_noise_level: 0.01
        typographic:
            row_noise_level: 0.01
            token_noise_level: 0.1
            include_original_token_level: 0.1
        numeric_miswriting:
            row_noise_level: 0.01
            token_noise_level: 0.1
    unit_number:
        missing_data:
            row_noise_level: 0.01
        typographic:
            row_noise_level: 0.01
            token_noise_level: 0.1
            include_original_token_level: 0.1
        numeric_miswriting:
            row_noise_level: 0.01
            token_noise_level: 0.1
    zipcode:
        missing_data:
            row_noise_level: 0.01
        typographic:
            row_noise_level: 0.01
            token_noise_level: 0.1
            include_original_token_level: 0.1
        zipcode_miswriting:
            row_noise_level: 0.01
<<<<<<< HEAD
            first_two_digits_noise_leveL: 0.04
            middle_digit_noise_leveL: 0.2
            last_two_digits_noise_leveL: 0.36
=======
            first_two_digits_noise_level: 0.04
            middle_digit_noise_level: 0.2
            last_two_digits_noise_level: 0.36
>>>>>>> 821ca324

current_population_survey:
    omission: 0.2905
    duplication: 0.05
    age:
        missing_data:
            row_noise_level: 0.01
        typographic:
            row_noise_level: 0.01
            token_noise_level: 0.1
            include_original_token_level: 0.1
        age_miswriting:
            row_noise_level: 0.01
            token_noise_level: 0.1
            possible_perturbations: {1: 0.5, -1: 0.5}
    city:
        missing_data:
            row_noise_level: 0.01
        typographic:
            row_noise_level: 0.01
            token_noise_level: 0.1
            include_original_token_level: 0.1
    date_of_birth:
        missing_data:
            row_noise_level: 0.01
        typographic:
            row_noise_level: 0.01
            token_noise_level: 0.1
            include_original_token_level: 0.1
        numeric_miswriting:
            row_noise_level: 0.01
            token_noise_level: 0.1
    first_name:
        missing_data:
            row_noise_level: 0.01
        typographic:
            row_noise_level: 0.01
            token_noise_level: 0.1
            include_original_token_level: 0.1
    last_name:
        missing_data:
            row_noise_level: 0.01
        typographic:
            row_noise_level: 0.01
            token_noise_level: 0.1
            include_original_token_level: 0.1
    mailing_address_po_box:
        missing_data:
            row_noise_level: 0.01
            token_noise_level: 0.1
        typographic:
            row_noise_level: 0.01
            token_noise_level: 0.1
            include_original_token_level: 0.1
        numeric_miswriting:
            row_noise_level: 0.01
            token_noise_level: 0.1
    middle_initial:
        missing_data:
            row_noise_level: 0.01
        typographic:
            row_noise_level: 0.01
            token_noise_level: 0.1
            include_original_token_level: 0.1
    sex:
        missing_data:
            row_noise_level: 0.01
        incorrect_selection:
            row_noise_level: 0.01
    state:
        missing_data:
            row_noise_level: 0.01
        incorrect_selection:
            row_noise_level: 0.01
    street_name:
        missing_data:
            row_noise_level: 0.01
        typographic:
            row_noise_level: 0.01
            token_noise_level: 0.1
            include_original_token_level: 0.1
    street_number:
        missing_data:
            row_noise_level: 0.01
        typographic:
            row_noise_level: 0.01
            token_noise_level: 0.1
            include_original_token_level: 0.1
        numeric_miswriting:
            row_noise_level: 0.01
            token_noise_level: 0.1
    unit_number:
        missing_data:
            row_noise_level: 0.01
        typographic:
            row_noise_level: 0.01
            token_noise_level: 0.1
            include_original_token_level: 0.1
        numeric_miswriting:
            row_noise_level: 0.01
            token_noise_level: 0.1
    zipcode:
        missing_data:
            row_noise_level: 0.01
        typographic:
            row_noise_level: 0.01
            token_noise_level: 0.1
            include_original_token_level: 0.1
        zipcode_miswriting:
            row_noise_level: 0.01
<<<<<<< HEAD
            first_two_digits_noise_leveL: 0.04
            middle_digit_noise_leveL: 0.2
            last_two_digits_noise_leveL: 0.36
=======
            first_two_digits_noise_level: 0.04
            middle_digit_noise_level: 0.2
            last_two_digits_noise_level: 0.36
>>>>>>> 821ca324

women_infants_and_children:
    omission: 0.0
    duplication: 0.05
    age:
        missing_data:
            row_noise_level: 0.01
        typographic:
            row_noise_level: 0.01
            token_noise_level: 0.1
            include_original_token_level: 0.1
        age_miswriting:
            row_noise_level: 0.01
            token_noise_level: 0.1
            possible_perturbations: {1: 0.5, -1: 0.5}
    city:
        missing_data:
            row_noise_level: 0.01
        typographic:
            row_noise_level: 0.01
            token_noise_level: 0.1
            include_original_token_level: 0.1
    date_of_birth:
        missing_data:
            row_noise_level: 0.01
        typographic:
            row_noise_level: 0.01
            token_noise_level: 0.1
            include_original_token_level: 0.1
        numeric_miswriting:
            row_noise_level: 0.01
            token_noise_level: 0.1
    first_name:
        missing_data:
            row_noise_level: 0.01
        typographic:
            row_noise_level: 0.01
            token_noise_level: 0.1
            include_original_token_level: 0.1
    last_name:
        missing_data:
            row_noise_level: 0.01
        typographic:
            row_noise_level: 0.01
            token_noise_level: 0.1
            include_original_token_level: 0.1
    mailing_address_po_box:
        missing_data:
            row_noise_level: 0.01
            token_noise_level: 0.1
        typographic:
            row_noise_level: 0.01
            token_noise_level: 0.1
            include_original_token_level: 0.1
        numeric_miswriting:
            row_noise_level: 0.01
            token_noise_level: 0.1
    middle_initial:
        missing_data:
            row_noise_level: 0.01
        typographic:
            row_noise_level: 0.01
            token_noise_level: 0.1
            include_original_token_level: 0.1
    race_ethnicity:
        missing_data:
            row_noise_level: 0.01
        incorrect_selection:
            row_noise_level: 0.01
    sex:
        missing_data:
            row_noise_level: 0.01
        incorrect_selection:
            row_noise_level: 0.01
    state:
        missing_data:
            row_noise_level: 0.01
        incorrect_selection:
            row_noise_level: 0.01
    street_name:
        missing_data:
            row_noise_level: 0.01
        typographic:
            row_noise_level: 0.01
            token_noise_level: 0.1
            include_original_token_level: 0.1
    street_number:
        missing_data:
            row_noise_level: 0.01
        typographic:
            row_noise_level: 0.01
            token_noise_level: 0.1
            include_original_token_level: 0.1
        numeric_miswriting:
            row_noise_level: 0.01
            token_noise_level: 0.1
    unit_number:
        missing_data:
            row_noise_level: 0.01
        typographic:
            row_noise_level: 0.01
            token_noise_level: 0.1
            include_original_token_level: 0.1
        numeric_miswriting:
            row_noise_level: 0.01
            token_noise_level: 0.1
    zipcode:
        missing_data:
            row_noise_level: 0.01
        typographic:
            row_noise_level: 0.01
            token_noise_level: 0.1
            include_original_token_level: 0.1
        zipcode_miswriting:
            row_noise_level: 0.01
<<<<<<< HEAD
            first_two_digits_noise_leveL: 0.04
            middle_digit_noise_leveL: 0.2
            last_two_digits_noise_leveL: 0.36
=======
            first_two_digits_noise_level: 0.04
            middle_digit_noise_level: 0.2
            last_two_digits_noise_level: 0.36
>>>>>>> 821ca324

social_security:
    omission: 0.0
    duplication: 0.05
    age:
        missing_data:
            row_noise_level: 0.01
        typographic:
            row_noise_level: 0.01
            token_noise_level: 0.1
            include_original_token_level: 0.1
        age_miswriting:
            row_noise_level: 0.01
            token_noise_level: 0.1
            possible_perturbations: {1: 0.5, -1: 0.5}
    date_of_birth:
        missing_data:
            row_noise_level: 0.01
        typographic:
            row_noise_level: 0.01
            token_noise_level: 0.1
            include_original_token_level: 0.1
        numeric_miswriting:
            row_noise_level: 0.01
            token_noise_level: 0.1
    event_date:
        missing_data:
            row_noise_level: 0.01
        typographic:
            row_noise_level: 0.01
            token_noise_level: 0.1
            include_original_token_level: 0.1
        numeric_miswriting:
            row_noise_level: 0.01
            token_noise_level: 0.1
    event_type:
        missing_data:
            row_noise_level: 0.01
        incorrect_selection:
            row_noise_level: 0.01
    first_name:
        missing_data:
            row_noise_level: 0.01
        typographic:
            row_noise_level: 0.01
            token_noise_level: 0.1
            include_original_token_level: 0.1
    last_name:
        missing_data:
            row_noise_level: 0.01
        typographic:
            row_noise_level: 0.01
            token_noise_level: 0.1
            include_original_token_level: 0.1
    middle_initial:
        missing_data:
            row_noise_level: 0.01
        typographic:
            row_noise_level: 0.01
            token_noise_level: 0.1
            include_original_token_level: 0.1
    ssn:
        missing_data:
            row_noise_level: 0.01
        typographic:
            row_noise_level: 0.01
            token_noise_level: 0.1
            include_original_token_level: 0.1
        numeric_miswriting:
            row_noise_level: 0.01
            token_noise_level: 0.1<|MERGE_RESOLUTION|>--- conflicted
+++ resolved
@@ -111,15 +111,9 @@
             include_original_token_level: 0.1
         zipcode_miswriting:
             row_noise_level: 0.01
-<<<<<<< HEAD
-            first_two_digits_noise_leveL: 0.04
-            middle_digit_noise_leveL: 0.2
-            last_two_digits_noise_leveL: 0.36
-=======
             first_two_digits_noise_level: 0.04
             middle_digit_noise_level: 0.2
             last_two_digits_noise_level: 0.36
->>>>>>> 821ca324
 
 taxes_w2_and_1099:
     omission: 0.0
@@ -210,15 +204,9 @@
             include_original_token_level: 0.1
         zipcode_miswriting:
             row_noise_level: 0.01
-<<<<<<< HEAD
-            first_two_digits_noise_leveL: 0.04
-            middle_digit_noise_leveL: 0.2
-            last_two_digits_noise_leveL: 0.36
-=======
             first_two_digits_noise_level: 0.04
             middle_digit_noise_level: 0.2
             last_two_digits_noise_level: 0.36
->>>>>>> 821ca324
     first_name:
         missing_data:
             row_noise_level: 0.01
@@ -302,15 +290,9 @@
             include_original_token_level: 0.1
         zipcode_miswriting:
             row_noise_level: 0.01
-<<<<<<< HEAD
-            first_two_digits_noise_leveL: 0.04
-            middle_digit_noise_leveL: 0.2
-            last_two_digits_noise_leveL: 0.36
-=======
             first_two_digits_noise_level: 0.04
             middle_digit_noise_level: 0.2
             last_two_digits_noise_level: 0.36
->>>>>>> 821ca324
     middle_initial:
         missing_data:
             row_noise_level: 0.01
@@ -443,15 +425,9 @@
             include_original_token_level: 0.1
         zipcode_miswriting:
             row_noise_level: 0.01
-<<<<<<< HEAD
-            first_two_digits_noise_leveL: 0.04
-            middle_digit_noise_leveL: 0.2
-            last_two_digits_noise_leveL: 0.36
-=======
             first_two_digits_noise_level: 0.04
             middle_digit_noise_level: 0.2
             last_two_digits_noise_level: 0.36
->>>>>>> 821ca324
 
 current_population_survey:
     omission: 0.2905
@@ -562,15 +538,9 @@
             include_original_token_level: 0.1
         zipcode_miswriting:
             row_noise_level: 0.01
-<<<<<<< HEAD
-            first_two_digits_noise_leveL: 0.04
-            middle_digit_noise_leveL: 0.2
-            last_two_digits_noise_leveL: 0.36
-=======
             first_two_digits_noise_level: 0.04
             middle_digit_noise_level: 0.2
             last_two_digits_noise_level: 0.36
->>>>>>> 821ca324
 
 women_infants_and_children:
     omission: 0.0
@@ -686,15 +656,9 @@
             include_original_token_level: 0.1
         zipcode_miswriting:
             row_noise_level: 0.01
-<<<<<<< HEAD
-            first_two_digits_noise_leveL: 0.04
-            middle_digit_noise_leveL: 0.2
-            last_two_digits_noise_leveL: 0.36
-=======
             first_two_digits_noise_level: 0.04
             middle_digit_noise_level: 0.2
             last_two_digits_noise_level: 0.36
->>>>>>> 821ca324
 
 social_security:
     omission: 0.0
