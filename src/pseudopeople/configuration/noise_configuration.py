--- conflicted
+++ resolved
@@ -22,14 +22,8 @@
     def __init__(self, config: LayeredConfigTree):
         self._config = config
 
-<<<<<<< HEAD
     def to_dict(self) -> dict[str, Any]:
-        # TODO: remove when dropping support for Python 3.9
-        config_dict: dict[str, Any] = self._config.to_dict()  # type: ignore [assignment]
-=======
-    def to_dict(self) -> dict:
-        config_dict: dict = self._config.to_dict()
->>>>>>> b285eda4
+        config_dict: dict[str, Any] = self._config.to_dict()
         return config_dict
 
     def get_value(
@@ -83,18 +77,11 @@
                 f"Available parameters are {list(parameter_tree.keys())}."
             )
         noise_value: int | float | LayeredConfigTree = parameter_tree.get(parameter_name)
-<<<<<<< HEAD
-        converted_noise_value: int | float | dict[int, float] = (
-            # not sure how to tell mypy the types in this dict
-            noise_value.to_dict()  # type: ignore [assignment]
-=======
-        converted_noise_value: int | float | dict = (
-            noise_value.to_dict()
->>>>>>> b285eda4
-            if isinstance(noise_value, LayeredConfigTree)
-            else noise_value
-        )
-        return converted_noise_value
+        if isinstance(noise_value, LayeredConfigTree):
+            converted_noise_value: dict[int, float] = noise_value.to_dict()  # type: ignore [assignment]
+            return converted_noise_value
+        else:
+            return noise_value
 
     def get_row_probability(self, dataset: str, noise_type: str) -> int | float:
         value = self.get_value(dataset, noise_type, parameter_name="row_probability")
