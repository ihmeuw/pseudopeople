--- conflicted
+++ resolved
@@ -183,11 +183,7 @@
 def to_string_preserve_nans(s: pd.Series[Any]) -> pd.Series[str]:
     # NOTE: In newer versions of pandas, astype(str) will use the *pandas*
     # string type, which we haven't adopted yet.
-<<<<<<< HEAD
-    result: pd.Series[str] = s.astype(str).astype('object')
-=======
-    result: pd.Series = s.astype(str).astype("object")
->>>>>>> c2466dae
+    result: pd.Series[str] = s.astype(str).astype("object")
     result[s.isna()] = np.nan
     return result
 
