from dataclasses import dataclass, field
from typing import Dict, NamedTuple, Optional, Tuple

from pseudopeople.constants.metadata import DATEFORMATS, Attributes, DatasetNames
from pseudopeople.entity_types import ColumnNoiseType, RowNoiseType
from pseudopeople.noise_entities import NOISE_TYPES


class DtypeNames:
    """Container of expected dtype names"""

    CATEGORICAL = "category"
    DATETIME = "datetime64[ns]"
    OBJECT = "object"


@dataclass
class Column:
    name: str
    noise_types: Tuple[ColumnNoiseType, ...] = tuple()
    dtype_name: str = DtypeNames.OBJECT  # string dtype is 'object'
    additional_attributes: Dict = field(default_factory=dict)


class __Columns(NamedTuple):
    """Container that contains information about columns that have potential to be noised"""

    age: Column = Column(
        "age",
        (
            NOISE_TYPES.leave_blank,
            # NOISE_TYPES.copy_from_within_household,
<<<<<<< HEAD
            NOISE_TYPES.age_miswriting,
            NOISE_TYPES.ocr,
            NOISE_TYPES.typographic,
=======
            NOISE_TYPES.misreport_age,
            # NOISE_TYPES.ocr,
            NOISE_TYPES.make_typos,
>>>>>>> 12631563
        ),
    )
    city: Column = Column(
        "city",
        (
            NOISE_TYPES.leave_blank,
            # NOISE_TYPES.phonetic,
<<<<<<< HEAD
            NOISE_TYPES.ocr,
            NOISE_TYPES.typographic,
=======
            # NOISE_TYPES.ocr,
            NOISE_TYPES.make_typos,
>>>>>>> 12631563
        ),
    )
    dob: Column = Column(
        "date_of_birth",
        (
            NOISE_TYPES.leave_blank,
            # NOISE_TYPES.copy_from_within_household,
<<<<<<< HEAD
            NOISE_TYPES.month_day_swap,
            NOISE_TYPES.numeric_miswriting,
            NOISE_TYPES.ocr,
            NOISE_TYPES.typographic,
=======
            NOISE_TYPES.swap_month_and_day,
            NOISE_TYPES.write_wrong_digits,
            # NOISE_TYPES.ocr,
            NOISE_TYPES.make_typos,
>>>>>>> 12631563
        ),
        additional_attributes={Attributes.DATE_FORMAT: DATEFORMATS.MM_DD_YYYY},
    )
    employer_city: Column = Column(
        "employer_city",
        (
            NOISE_TYPES.leave_blank,
            # NOISE_TYPES.phonetic,
<<<<<<< HEAD
            NOISE_TYPES.ocr,
            NOISE_TYPES.typographic,
=======
            # NOISE_TYPES.ocr,
            NOISE_TYPES.make_typos,
>>>>>>> 12631563
        ),
    )
    employer_id: Column = Column(
        "employer_id",
    )
    employer_name: Column = Column(
        "employer_name",
        (
<<<<<<< HEAD
            NOISE_TYPES.missing_data,
            NOISE_TYPES.ocr,
            NOISE_TYPES.typographic,
=======
            NOISE_TYPES.leave_blank,
            # NOISE_TYPES.ocr,
            NOISE_TYPES.make_typos,
>>>>>>> 12631563
        ),
    )
    employer_state: Column = Column(
        "employer_state",
        (
            NOISE_TYPES.leave_blank,
            NOISE_TYPES.choose_wrong_option,
        ),
        DtypeNames.CATEGORICAL,
    )
    employer_street_name: Column = Column(
        "employer_street_name",
        (
            NOISE_TYPES.leave_blank,
            # NOISE_TYPES.phonetic,
<<<<<<< HEAD
            NOISE_TYPES.ocr,
            NOISE_TYPES.typographic,
=======
            # NOISE_TYPES.ocr,
            NOISE_TYPES.make_typos,
>>>>>>> 12631563
        ),
    )
    employer_street_number: Column = Column(
        "employer_street_number",
        (
<<<<<<< HEAD
            NOISE_TYPES.missing_data,
            NOISE_TYPES.numeric_miswriting,
            NOISE_TYPES.ocr,
            NOISE_TYPES.typographic,
=======
            NOISE_TYPES.leave_blank,
            NOISE_TYPES.write_wrong_digits,
            # NOISE_TYPES.ocr,
            NOISE_TYPES.make_typos,
>>>>>>> 12631563
        ),
    )
    employer_unit_number: Column = Column(
        "employer_unit_number",
        (
<<<<<<< HEAD
            NOISE_TYPES.missing_data,
            NOISE_TYPES.numeric_miswriting,
            NOISE_TYPES.ocr,
            NOISE_TYPES.typographic,
=======
            NOISE_TYPES.leave_blank,
            NOISE_TYPES.write_wrong_digits,
            # NOISE_TYPES.ocr,
            NOISE_TYPES.make_typos,
>>>>>>> 12631563
        ),
    )
    employer_zipcode: Column = Column(
        "employer_zipcode",
        (
<<<<<<< HEAD
            NOISE_TYPES.missing_data,
            NOISE_TYPES.zipcode_miswriting,
            NOISE_TYPES.ocr,
            NOISE_TYPES.typographic,
=======
            NOISE_TYPES.leave_blank,
            NOISE_TYPES.write_wrong_zipcode_digits,
            # NOISE_TYPES.ocr,
            NOISE_TYPES.make_typos,
>>>>>>> 12631563
        ),
    )
    first_name: Column = Column(
        "first_name",
        (
            NOISE_TYPES.leave_blank,
            NOISE_TYPES.use_nickname,
            NOISE_TYPES.use_fake_name,
            # NOISE_TYPES.phonetic,
<<<<<<< HEAD
            NOISE_TYPES.ocr,
            NOISE_TYPES.typographic,
=======
            # NOISE_TYPES.ocr,
            NOISE_TYPES.make_typos,
>>>>>>> 12631563
        ),
    )
    household_id: Column = Column(
        "household_id",
    )
    income: Column = Column(
        "income",
        (
<<<<<<< HEAD
            NOISE_TYPES.missing_data,
            NOISE_TYPES.numeric_miswriting,
            NOISE_TYPES.ocr,
            NOISE_TYPES.typographic,
=======
            NOISE_TYPES.leave_blank,
            NOISE_TYPES.write_wrong_digits,
            # NOISE_TYPES.ocr,
            NOISE_TYPES.make_typos,
>>>>>>> 12631563
        ),
    )
    itin: Column = Column(
        "itin",
        (
            NOISE_TYPES.leave_blank,
            # NOISE_TYPES.copy_from_within_household,
<<<<<<< HEAD
            NOISE_TYPES.numeric_miswriting,
            NOISE_TYPES.ocr,
            NOISE_TYPES.typographic,
=======
            NOISE_TYPES.write_wrong_digits,
            # NOISE_TYPES.ocr,
            NOISE_TYPES.make_typos,
>>>>>>> 12631563
        ),
    )
    last_name: Column = Column(
        "last_name",
        (
            NOISE_TYPES.leave_blank,
            NOISE_TYPES.use_fake_name,
            # NOISE_TYPES.phonetic,
<<<<<<< HEAD
            NOISE_TYPES.ocr,
            NOISE_TYPES.typographic,
=======
            # NOISE_TYPES.ocr,
            NOISE_TYPES.make_typos,
>>>>>>> 12631563
        ),
    )
    mailing_city: Column = Column(
        "mailing_address_city",
        (
            NOISE_TYPES.leave_blank,
            # NOISE_TYPES.phonetic,
<<<<<<< HEAD
            NOISE_TYPES.ocr,
            NOISE_TYPES.typographic,
=======
            # NOISE_TYPES.ocr,
            NOISE_TYPES.make_typos,
>>>>>>> 12631563
        ),
    )
    mailing_po_box: Column = Column(
        "mailing_address_po_box",
        (
<<<<<<< HEAD
            NOISE_TYPES.missing_data,
            NOISE_TYPES.numeric_miswriting,
            NOISE_TYPES.ocr,
            NOISE_TYPES.typographic,
=======
            NOISE_TYPES.leave_blank,
            NOISE_TYPES.write_wrong_digits,
            # NOISE_TYPES.ocr,
            NOISE_TYPES.make_typos,
>>>>>>> 12631563
        ),
    )
    mailing_state: Column = Column(
        "mailing_address_state",
        (
            NOISE_TYPES.leave_blank,
            NOISE_TYPES.choose_wrong_option,
        ),
        DtypeNames.CATEGORICAL,
    )
    mailing_street_name: Column = Column(
        "mailing_address_street_name",
        (
            NOISE_TYPES.leave_blank,
            # NOISE_TYPES.phonetic,
<<<<<<< HEAD
            NOISE_TYPES.ocr,
            NOISE_TYPES.typographic,
=======
            # NOISE_TYPES.ocr,
            NOISE_TYPES.make_typos,
>>>>>>> 12631563
        ),
    )
    mailing_street_number: Column = Column(
        "mailing_address_street_number",
        (
<<<<<<< HEAD
            NOISE_TYPES.missing_data,
            NOISE_TYPES.numeric_miswriting,
            NOISE_TYPES.ocr,
            NOISE_TYPES.typographic,
=======
            NOISE_TYPES.leave_blank,
            NOISE_TYPES.write_wrong_digits,
            # NOISE_TYPES.ocr,
            NOISE_TYPES.make_typos,
>>>>>>> 12631563
        ),
    )
    mailing_unit_number: Column = Column(
        "mailing_address_unit_number",
        (
<<<<<<< HEAD
            NOISE_TYPES.missing_data,
            NOISE_TYPES.numeric_miswriting,
            NOISE_TYPES.ocr,
            NOISE_TYPES.typographic,
=======
            NOISE_TYPES.leave_blank,
            NOISE_TYPES.write_wrong_digits,
            # NOISE_TYPES.ocr,
            NOISE_TYPES.make_typos,
>>>>>>> 12631563
        ),
    )
    mailing_zipcode: Column = Column(
        "mailing_address_zipcode",
        (
<<<<<<< HEAD
            NOISE_TYPES.missing_data,
            NOISE_TYPES.zipcode_miswriting,
            NOISE_TYPES.ocr,
            NOISE_TYPES.typographic,
=======
            NOISE_TYPES.leave_blank,
            NOISE_TYPES.write_wrong_zipcode_digits,
            # NOISE_TYPES.ocr,
            NOISE_TYPES.make_typos,
>>>>>>> 12631563
        ),
    )
    middle_initial: Column = Column(
        "middle_initial",
        (
            NOISE_TYPES.leave_blank,
            # NOISE_TYPES.phonetic,
<<<<<<< HEAD
            NOISE_TYPES.ocr,
            NOISE_TYPES.typographic,
=======
            # NOISE_TYPES.ocr,
            NOISE_TYPES.make_typos,
>>>>>>> 12631563
        ),
    )
    race_ethnicity: Column = Column(
        "race_ethnicity",
        (
            NOISE_TYPES.leave_blank,
            NOISE_TYPES.choose_wrong_option,
        ),
        DtypeNames.CATEGORICAL,
    )
    relation_to_reference_person: Column = Column(
        "relation_to_reference_person",
        (
            NOISE_TYPES.leave_blank,
            NOISE_TYPES.choose_wrong_option,
        ),
        DtypeNames.CATEGORICAL,
    )
    sex: Column = Column(
        "sex",
        (
            NOISE_TYPES.leave_blank,
            NOISE_TYPES.choose_wrong_option,
        ),
        DtypeNames.CATEGORICAL,
    )
    simulant_id: Column = Column(
        "simulant_id",
    )
    ssa_event_date: Column = Column(
        "event_date",
        (
<<<<<<< HEAD
            NOISE_TYPES.missing_data,
            NOISE_TYPES.month_day_swap,
            NOISE_TYPES.numeric_miswriting,
            NOISE_TYPES.ocr,
            NOISE_TYPES.typographic,
=======
            NOISE_TYPES.leave_blank,
            NOISE_TYPES.swap_month_and_day,
            NOISE_TYPES.write_wrong_digits,
            # NOISE_TYPES.ocr,
            NOISE_TYPES.make_typos,
>>>>>>> 12631563
        ),
        additional_attributes={Attributes.DATE_FORMAT: DATEFORMATS.YYYYMMDD},
    )
    ssa_event_type: Column = Column(
        "event_type",
        (
            NOISE_TYPES.leave_blank,
            NOISE_TYPES.choose_wrong_option,
        ),
        DtypeNames.CATEGORICAL,
    )
    ssn: Column = Column(
        "ssn",
        (
            NOISE_TYPES.leave_blank,
            # NOISE_TYPES.copy_from_within_household,
<<<<<<< HEAD
            NOISE_TYPES.numeric_miswriting,
            NOISE_TYPES.ocr,
            NOISE_TYPES.typographic,
=======
            NOISE_TYPES.write_wrong_digits,
            # NOISE_TYPES.ocr,
            NOISE_TYPES.make_typos,
>>>>>>> 12631563
        ),
    )
    state: Column = Column(
        "state",
        (
            NOISE_TYPES.leave_blank,
            NOISE_TYPES.choose_wrong_option,
        ),
        DtypeNames.CATEGORICAL,
    )
    street_name: Column = Column(
        "street_name",
        (
            NOISE_TYPES.leave_blank,
            # NOISE_TYPES.phonetic,
<<<<<<< HEAD
            NOISE_TYPES.ocr,
            NOISE_TYPES.typographic,
=======
            # NOISE_TYPES.ocr,
            NOISE_TYPES.make_typos,
>>>>>>> 12631563
        ),
    )
    street_number: Column = Column(
        "street_number",
        (
<<<<<<< HEAD
            NOISE_TYPES.missing_data,
            NOISE_TYPES.numeric_miswriting,
            NOISE_TYPES.ocr,
            NOISE_TYPES.typographic,
=======
            NOISE_TYPES.leave_blank,
            NOISE_TYPES.write_wrong_digits,
            # NOISE_TYPES.ocr,
            NOISE_TYPES.make_typos,
>>>>>>> 12631563
        ),
    )
    survey_date: Column = Column(
        "survey_date",
        dtype_name=DtypeNames.DATETIME,
    )
    tax_form: Column = Column(
        "tax_form",
        (
            NOISE_TYPES.leave_blank,
            NOISE_TYPES.choose_wrong_option,
        ),
        DtypeNames.CATEGORICAL,
    )
    tax_year: Column = Column(
        "tax_year",
    )
    unit_number: Column = Column(
        "unit_number",
        (
<<<<<<< HEAD
            NOISE_TYPES.missing_data,
            NOISE_TYPES.numeric_miswriting,
            NOISE_TYPES.ocr,
            NOISE_TYPES.typographic,
=======
            NOISE_TYPES.leave_blank,
            NOISE_TYPES.write_wrong_digits,
            # NOISE_TYPES.ocr,
            NOISE_TYPES.make_typos,
>>>>>>> 12631563
        ),
    )
    year: Column = Column(
        "year",
    )
    zipcode: Column = Column(
        "zipcode",
        (
<<<<<<< HEAD
            NOISE_TYPES.missing_data,
            NOISE_TYPES.zipcode_miswriting,
            NOISE_TYPES.ocr,
            NOISE_TYPES.typographic,
=======
            NOISE_TYPES.leave_blank,
            NOISE_TYPES.write_wrong_zipcode_digits,
            # NOISE_TYPES.ocr,
            NOISE_TYPES.make_typos,
>>>>>>> 12631563
        ),
    )

    ##################
    # Helper methods #
    ##################

    @staticmethod
    def get_column(name: str) -> Column:
        """Return the respective Column object given the column name"""
        return [c for c in COLUMNS if c.name == name][0]


COLUMNS = __Columns()


@dataclass
class Dataset:
    name: str
    columns: Tuple[Column, ...]  # This defines the output column order
    date_column_name: str
    state_column_name: Optional[str]
    row_noise_types: Tuple[RowNoiseType, ...]


class __Datasets(NamedTuple):
    """NamedTuple that contains information about datasets and their related columns"""

    census: Dataset = Dataset(
        DatasetNames.CENSUS,
        columns=(  # This defines the output column order
            COLUMNS.simulant_id,
            COLUMNS.first_name,
            COLUMNS.middle_initial,
            COLUMNS.last_name,
            COLUMNS.age,
            COLUMNS.dob,
            COLUMNS.street_number,
            COLUMNS.street_name,
            COLUMNS.unit_number,
            COLUMNS.city,
            COLUMNS.state,
            COLUMNS.zipcode,
            COLUMNS.relation_to_reference_person,
            COLUMNS.sex,
            COLUMNS.race_ethnicity,
            COLUMNS.year,
        ),
        date_column_name=COLUMNS.year.name,
        state_column_name=COLUMNS.state.name,
        row_noise_types=(
            NOISE_TYPES.do_not_respond,
            # NOISE_TYPES.duplication,
        ),
    )
    acs: Dataset = Dataset(
        DatasetNames.ACS,
        columns=(  # This defines the output column order
            COLUMNS.household_id,
            COLUMNS.simulant_id,
            COLUMNS.survey_date,
            COLUMNS.first_name,
            COLUMNS.middle_initial,
            COLUMNS.last_name,
            COLUMNS.age,
            COLUMNS.dob,
            COLUMNS.street_number,
            COLUMNS.street_name,
            COLUMNS.unit_number,
            COLUMNS.city,
            COLUMNS.state,
            COLUMNS.zipcode,
            COLUMNS.sex,
            COLUMNS.race_ethnicity,
        ),
        date_column_name=COLUMNS.survey_date.name,
        state_column_name=COLUMNS.state.name,
        row_noise_types=(
            NOISE_TYPES.do_not_respond,
            # NOISE_TYPES.duplication,
        ),
    )
    cps: Dataset = Dataset(
        DatasetNames.CPS,
        columns=(  # This defines the output column order
            COLUMNS.household_id,
            COLUMNS.simulant_id,
            COLUMNS.survey_date,
            COLUMNS.first_name,
            COLUMNS.middle_initial,
            COLUMNS.last_name,
            COLUMNS.age,
            COLUMNS.dob,
            COLUMNS.street_number,
            COLUMNS.street_name,
            COLUMNS.unit_number,
            COLUMNS.city,
            COLUMNS.state,
            COLUMNS.zipcode,
            COLUMNS.sex,
            COLUMNS.race_ethnicity,
        ),
        date_column_name=COLUMNS.survey_date.name,
        state_column_name=COLUMNS.state.name,
        row_noise_types=(
            NOISE_TYPES.do_not_respond,
            # NOISE_TYPES.duplication,
        ),
    )
    wic: Dataset = Dataset(
        DatasetNames.WIC,
        columns=(  # This defines the output column order
            COLUMNS.household_id,
            COLUMNS.simulant_id,
            COLUMNS.first_name,
            COLUMNS.middle_initial,
            COLUMNS.last_name,
            COLUMNS.dob,
            COLUMNS.street_number,
            COLUMNS.street_name,
            COLUMNS.unit_number,
            COLUMNS.city,
            COLUMNS.state,
            COLUMNS.zipcode,
            COLUMNS.sex,
            COLUMNS.race_ethnicity,
            COLUMNS.year,
        ),
        date_column_name=COLUMNS.year.name,
        state_column_name=COLUMNS.state.name,
        row_noise_types=(
            NOISE_TYPES.omit_row,
            # NOISE_TYPES.duplication,
        ),
    )
    ssa: Dataset = Dataset(
        DatasetNames.SSA,
        columns=(  # This defines the output column order
            COLUMNS.simulant_id,
            COLUMNS.first_name,
            COLUMNS.middle_initial,
            COLUMNS.last_name,
            COLUMNS.dob,
            COLUMNS.ssn,
            COLUMNS.ssa_event_type,
            COLUMNS.ssa_event_date,
        ),
        date_column_name=COLUMNS.ssa_event_date.name,
        state_column_name=None,
        row_noise_types=(
            NOISE_TYPES.omit_row,
            # NOISE_TYPES.duplication,
        ),
    )
    tax_w2_1099: Dataset = Dataset(
        DatasetNames.TAXES_W2_1099,
        columns=(  # This defines the output column order
            COLUMNS.simulant_id,
            COLUMNS.first_name,
            COLUMNS.middle_initial,
            COLUMNS.last_name,
            COLUMNS.age,
            COLUMNS.dob,
            COLUMNS.mailing_street_number,
            COLUMNS.mailing_street_name,
            COLUMNS.mailing_unit_number,
            COLUMNS.mailing_po_box,
            COLUMNS.mailing_city,
            COLUMNS.mailing_state,
            COLUMNS.mailing_zipcode,
            COLUMNS.ssn,
            COLUMNS.income,
            COLUMNS.employer_id,
            COLUMNS.employer_name,
            COLUMNS.employer_street_number,
            COLUMNS.employer_street_name,
            COLUMNS.employer_unit_number,
            COLUMNS.employer_city,
            COLUMNS.employer_state,
            COLUMNS.employer_zipcode,
            COLUMNS.tax_form,
            COLUMNS.tax_year,
        ),
        date_column_name=COLUMNS.tax_year.name,
        state_column_name=COLUMNS.mailing_state.name,
        row_noise_types=(
            NOISE_TYPES.omit_row,
            # NOISE_TYPES.duplication,
        ),
    )
    # tax_1040: Dataset = Dataset(
    #     Datasets.TAXES_1040,
    # )

    ##################
    # Helper methods #
    ##################

    @staticmethod
    def get_dataset(name: str) -> Dataset:
        """Return the respective Dataset object given the dataset name"""
        return [d for d in DATASETS if d.name == name][0]


DATASETS = __Datasets()<|MERGE_RESOLUTION|>--- conflicted
+++ resolved
@@ -30,15 +30,9 @@
         (
             NOISE_TYPES.leave_blank,
             # NOISE_TYPES.copy_from_within_household,
-<<<<<<< HEAD
-            NOISE_TYPES.age_miswriting,
-            NOISE_TYPES.ocr,
-            NOISE_TYPES.typographic,
-=======
             NOISE_TYPES.misreport_age,
-            # NOISE_TYPES.ocr,
-            NOISE_TYPES.make_typos,
->>>>>>> 12631563
+            NOISE_TYPES.ocr,
+            NOISE_TYPES.make_typos,
         ),
     )
     city: Column = Column(
@@ -46,13 +40,8 @@
         (
             NOISE_TYPES.leave_blank,
             # NOISE_TYPES.phonetic,
-<<<<<<< HEAD
-            NOISE_TYPES.ocr,
-            NOISE_TYPES.typographic,
-=======
-            # NOISE_TYPES.ocr,
-            NOISE_TYPES.make_typos,
->>>>>>> 12631563
+            NOISE_TYPES.ocr,
+            NOISE_TYPES.make_typos,
         ),
     )
     dob: Column = Column(
@@ -60,17 +49,10 @@
         (
             NOISE_TYPES.leave_blank,
             # NOISE_TYPES.copy_from_within_household,
-<<<<<<< HEAD
-            NOISE_TYPES.month_day_swap,
-            NOISE_TYPES.numeric_miswriting,
-            NOISE_TYPES.ocr,
-            NOISE_TYPES.typographic,
-=======
             NOISE_TYPES.swap_month_and_day,
             NOISE_TYPES.write_wrong_digits,
-            # NOISE_TYPES.ocr,
-            NOISE_TYPES.make_typos,
->>>>>>> 12631563
+            NOISE_TYPES.ocr,
+            NOISE_TYPES.make_typos,
         ),
         additional_attributes={Attributes.DATE_FORMAT: DATEFORMATS.MM_DD_YYYY},
     )
@@ -79,13 +61,8 @@
         (
             NOISE_TYPES.leave_blank,
             # NOISE_TYPES.phonetic,
-<<<<<<< HEAD
-            NOISE_TYPES.ocr,
-            NOISE_TYPES.typographic,
-=======
-            # NOISE_TYPES.ocr,
-            NOISE_TYPES.make_typos,
->>>>>>> 12631563
+            NOISE_TYPES.ocr,
+            NOISE_TYPES.make_typos,
         ),
     )
     employer_id: Column = Column(
@@ -94,15 +71,9 @@
     employer_name: Column = Column(
         "employer_name",
         (
-<<<<<<< HEAD
-            NOISE_TYPES.missing_data,
-            NOISE_TYPES.ocr,
-            NOISE_TYPES.typographic,
-=======
-            NOISE_TYPES.leave_blank,
-            # NOISE_TYPES.ocr,
-            NOISE_TYPES.make_typos,
->>>>>>> 12631563
+            NOISE_TYPES.leave_blank,
+            NOISE_TYPES.ocr,
+            NOISE_TYPES.make_typos,
         ),
     )
     employer_state: Column = Column(
@@ -118,61 +89,35 @@
         (
             NOISE_TYPES.leave_blank,
             # NOISE_TYPES.phonetic,
-<<<<<<< HEAD
-            NOISE_TYPES.ocr,
-            NOISE_TYPES.typographic,
-=======
-            # NOISE_TYPES.ocr,
-            NOISE_TYPES.make_typos,
->>>>>>> 12631563
+            NOISE_TYPES.ocr,
+            NOISE_TYPES.make_typos,
         ),
     )
     employer_street_number: Column = Column(
         "employer_street_number",
         (
-<<<<<<< HEAD
-            NOISE_TYPES.missing_data,
-            NOISE_TYPES.numeric_miswriting,
-            NOISE_TYPES.ocr,
-            NOISE_TYPES.typographic,
-=======
-            NOISE_TYPES.leave_blank,
-            NOISE_TYPES.write_wrong_digits,
-            # NOISE_TYPES.ocr,
-            NOISE_TYPES.make_typos,
->>>>>>> 12631563
+            NOISE_TYPES.leave_blank,
+            NOISE_TYPES.write_wrong_digits,
+            NOISE_TYPES.ocr,
+            NOISE_TYPES.make_typos,
         ),
     )
     employer_unit_number: Column = Column(
         "employer_unit_number",
         (
-<<<<<<< HEAD
-            NOISE_TYPES.missing_data,
-            NOISE_TYPES.numeric_miswriting,
-            NOISE_TYPES.ocr,
-            NOISE_TYPES.typographic,
-=======
-            NOISE_TYPES.leave_blank,
-            NOISE_TYPES.write_wrong_digits,
-            # NOISE_TYPES.ocr,
-            NOISE_TYPES.make_typos,
->>>>>>> 12631563
+            NOISE_TYPES.leave_blank,
+            NOISE_TYPES.write_wrong_digits,
+            NOISE_TYPES.ocr,
+            NOISE_TYPES.make_typos,
         ),
     )
     employer_zipcode: Column = Column(
         "employer_zipcode",
         (
-<<<<<<< HEAD
-            NOISE_TYPES.missing_data,
-            NOISE_TYPES.zipcode_miswriting,
-            NOISE_TYPES.ocr,
-            NOISE_TYPES.typographic,
-=======
             NOISE_TYPES.leave_blank,
             NOISE_TYPES.write_wrong_zipcode_digits,
-            # NOISE_TYPES.ocr,
-            NOISE_TYPES.make_typos,
->>>>>>> 12631563
+            NOISE_TYPES.ocr,
+            NOISE_TYPES.make_typos,
         ),
     )
     first_name: Column = Column(
@@ -182,13 +127,8 @@
             NOISE_TYPES.use_nickname,
             NOISE_TYPES.use_fake_name,
             # NOISE_TYPES.phonetic,
-<<<<<<< HEAD
-            NOISE_TYPES.ocr,
-            NOISE_TYPES.typographic,
-=======
-            # NOISE_TYPES.ocr,
-            NOISE_TYPES.make_typos,
->>>>>>> 12631563
+            NOISE_TYPES.ocr,
+            NOISE_TYPES.make_typos,
         ),
     )
     household_id: Column = Column(
@@ -197,17 +137,10 @@
     income: Column = Column(
         "income",
         (
-<<<<<<< HEAD
-            NOISE_TYPES.missing_data,
-            NOISE_TYPES.numeric_miswriting,
-            NOISE_TYPES.ocr,
-            NOISE_TYPES.typographic,
-=======
-            NOISE_TYPES.leave_blank,
-            NOISE_TYPES.write_wrong_digits,
-            # NOISE_TYPES.ocr,
-            NOISE_TYPES.make_typos,
->>>>>>> 12631563
+            NOISE_TYPES.leave_blank,
+            NOISE_TYPES.write_wrong_digits,
+            NOISE_TYPES.ocr,
+            NOISE_TYPES.make_typos,
         ),
     )
     itin: Column = Column(
@@ -215,15 +148,9 @@
         (
             NOISE_TYPES.leave_blank,
             # NOISE_TYPES.copy_from_within_household,
-<<<<<<< HEAD
-            NOISE_TYPES.numeric_miswriting,
-            NOISE_TYPES.ocr,
-            NOISE_TYPES.typographic,
-=======
-            NOISE_TYPES.write_wrong_digits,
-            # NOISE_TYPES.ocr,
-            NOISE_TYPES.make_typos,
->>>>>>> 12631563
+            NOISE_TYPES.write_wrong_digits,
+            NOISE_TYPES.ocr,
+            NOISE_TYPES.make_typos,
         ),
     )
     last_name: Column = Column(
@@ -232,13 +159,8 @@
             NOISE_TYPES.leave_blank,
             NOISE_TYPES.use_fake_name,
             # NOISE_TYPES.phonetic,
-<<<<<<< HEAD
-            NOISE_TYPES.ocr,
-            NOISE_TYPES.typographic,
-=======
-            # NOISE_TYPES.ocr,
-            NOISE_TYPES.make_typos,
->>>>>>> 12631563
+            NOISE_TYPES.ocr,
+            NOISE_TYPES.make_typos,
         ),
     )
     mailing_city: Column = Column(
@@ -246,29 +168,17 @@
         (
             NOISE_TYPES.leave_blank,
             # NOISE_TYPES.phonetic,
-<<<<<<< HEAD
-            NOISE_TYPES.ocr,
-            NOISE_TYPES.typographic,
-=======
-            # NOISE_TYPES.ocr,
-            NOISE_TYPES.make_typos,
->>>>>>> 12631563
+            NOISE_TYPES.ocr,
+            NOISE_TYPES.make_typos,
         ),
     )
     mailing_po_box: Column = Column(
         "mailing_address_po_box",
         (
-<<<<<<< HEAD
-            NOISE_TYPES.missing_data,
-            NOISE_TYPES.numeric_miswriting,
-            NOISE_TYPES.ocr,
-            NOISE_TYPES.typographic,
-=======
-            NOISE_TYPES.leave_blank,
-            NOISE_TYPES.write_wrong_digits,
-            # NOISE_TYPES.ocr,
-            NOISE_TYPES.make_typos,
->>>>>>> 12631563
+            NOISE_TYPES.leave_blank,
+            NOISE_TYPES.write_wrong_digits,
+            NOISE_TYPES.ocr,
+            NOISE_TYPES.make_typos,
         ),
     )
     mailing_state: Column = Column(
@@ -284,61 +194,35 @@
         (
             NOISE_TYPES.leave_blank,
             # NOISE_TYPES.phonetic,
-<<<<<<< HEAD
-            NOISE_TYPES.ocr,
-            NOISE_TYPES.typographic,
-=======
-            # NOISE_TYPES.ocr,
-            NOISE_TYPES.make_typos,
->>>>>>> 12631563
+            NOISE_TYPES.ocr,
+            NOISE_TYPES.make_typos,
         ),
     )
     mailing_street_number: Column = Column(
         "mailing_address_street_number",
         (
-<<<<<<< HEAD
-            NOISE_TYPES.missing_data,
-            NOISE_TYPES.numeric_miswriting,
-            NOISE_TYPES.ocr,
-            NOISE_TYPES.typographic,
-=======
-            NOISE_TYPES.leave_blank,
-            NOISE_TYPES.write_wrong_digits,
-            # NOISE_TYPES.ocr,
-            NOISE_TYPES.make_typos,
->>>>>>> 12631563
+            NOISE_TYPES.leave_blank,
+            NOISE_TYPES.write_wrong_digits,
+            NOISE_TYPES.ocr,
+            NOISE_TYPES.make_typos,
         ),
     )
     mailing_unit_number: Column = Column(
         "mailing_address_unit_number",
         (
-<<<<<<< HEAD
-            NOISE_TYPES.missing_data,
-            NOISE_TYPES.numeric_miswriting,
-            NOISE_TYPES.ocr,
-            NOISE_TYPES.typographic,
-=======
-            NOISE_TYPES.leave_blank,
-            NOISE_TYPES.write_wrong_digits,
-            # NOISE_TYPES.ocr,
-            NOISE_TYPES.make_typos,
->>>>>>> 12631563
+            NOISE_TYPES.leave_blank,
+            NOISE_TYPES.write_wrong_digits,
+            NOISE_TYPES.ocr,
+            NOISE_TYPES.make_typos,
         ),
     )
     mailing_zipcode: Column = Column(
         "mailing_address_zipcode",
         (
-<<<<<<< HEAD
-            NOISE_TYPES.missing_data,
-            NOISE_TYPES.zipcode_miswriting,
-            NOISE_TYPES.ocr,
-            NOISE_TYPES.typographic,
-=======
             NOISE_TYPES.leave_blank,
             NOISE_TYPES.write_wrong_zipcode_digits,
-            # NOISE_TYPES.ocr,
-            NOISE_TYPES.make_typos,
->>>>>>> 12631563
+            NOISE_TYPES.ocr,
+            NOISE_TYPES.make_typos,
         ),
     )
     middle_initial: Column = Column(
@@ -346,13 +230,8 @@
         (
             NOISE_TYPES.leave_blank,
             # NOISE_TYPES.phonetic,
-<<<<<<< HEAD
-            NOISE_TYPES.ocr,
-            NOISE_TYPES.typographic,
-=======
-            # NOISE_TYPES.ocr,
-            NOISE_TYPES.make_typos,
->>>>>>> 12631563
+            NOISE_TYPES.ocr,
+            NOISE_TYPES.make_typos,
         ),
     )
     race_ethnicity: Column = Column(
@@ -385,19 +264,11 @@
     ssa_event_date: Column = Column(
         "event_date",
         (
-<<<<<<< HEAD
-            NOISE_TYPES.missing_data,
-            NOISE_TYPES.month_day_swap,
-            NOISE_TYPES.numeric_miswriting,
-            NOISE_TYPES.ocr,
-            NOISE_TYPES.typographic,
-=======
             NOISE_TYPES.leave_blank,
             NOISE_TYPES.swap_month_and_day,
             NOISE_TYPES.write_wrong_digits,
-            # NOISE_TYPES.ocr,
-            NOISE_TYPES.make_typos,
->>>>>>> 12631563
+            NOISE_TYPES.ocr,
+            NOISE_TYPES.make_typos,
         ),
         additional_attributes={Attributes.DATE_FORMAT: DATEFORMATS.YYYYMMDD},
     )
@@ -414,15 +285,9 @@
         (
             NOISE_TYPES.leave_blank,
             # NOISE_TYPES.copy_from_within_household,
-<<<<<<< HEAD
-            NOISE_TYPES.numeric_miswriting,
-            NOISE_TYPES.ocr,
-            NOISE_TYPES.typographic,
-=======
-            NOISE_TYPES.write_wrong_digits,
-            # NOISE_TYPES.ocr,
-            NOISE_TYPES.make_typos,
->>>>>>> 12631563
+            NOISE_TYPES.write_wrong_digits,
+            NOISE_TYPES.ocr,
+            NOISE_TYPES.make_typos,
         ),
     )
     state: Column = Column(
@@ -438,29 +303,17 @@
         (
             NOISE_TYPES.leave_blank,
             # NOISE_TYPES.phonetic,
-<<<<<<< HEAD
-            NOISE_TYPES.ocr,
-            NOISE_TYPES.typographic,
-=======
-            # NOISE_TYPES.ocr,
-            NOISE_TYPES.make_typos,
->>>>>>> 12631563
+            NOISE_TYPES.ocr,
+            NOISE_TYPES.make_typos,
         ),
     )
     street_number: Column = Column(
         "street_number",
         (
-<<<<<<< HEAD
-            NOISE_TYPES.missing_data,
-            NOISE_TYPES.numeric_miswriting,
-            NOISE_TYPES.ocr,
-            NOISE_TYPES.typographic,
-=======
-            NOISE_TYPES.leave_blank,
-            NOISE_TYPES.write_wrong_digits,
-            # NOISE_TYPES.ocr,
-            NOISE_TYPES.make_typos,
->>>>>>> 12631563
+            NOISE_TYPES.leave_blank,
+            NOISE_TYPES.write_wrong_digits,
+            NOISE_TYPES.ocr,
+            NOISE_TYPES.make_typos,
         ),
     )
     survey_date: Column = Column(
@@ -481,17 +334,10 @@
     unit_number: Column = Column(
         "unit_number",
         (
-<<<<<<< HEAD
-            NOISE_TYPES.missing_data,
-            NOISE_TYPES.numeric_miswriting,
-            NOISE_TYPES.ocr,
-            NOISE_TYPES.typographic,
-=======
-            NOISE_TYPES.leave_blank,
-            NOISE_TYPES.write_wrong_digits,
-            # NOISE_TYPES.ocr,
-            NOISE_TYPES.make_typos,
->>>>>>> 12631563
+            NOISE_TYPES.leave_blank,
+            NOISE_TYPES.write_wrong_digits,
+            NOISE_TYPES.ocr,
+            NOISE_TYPES.make_typos,
         ),
     )
     year: Column = Column(
@@ -500,17 +346,10 @@
     zipcode: Column = Column(
         "zipcode",
         (
-<<<<<<< HEAD
-            NOISE_TYPES.missing_data,
-            NOISE_TYPES.zipcode_miswriting,
-            NOISE_TYPES.ocr,
-            NOISE_TYPES.typographic,
-=======
             NOISE_TYPES.leave_blank,
             NOISE_TYPES.write_wrong_zipcode_digits,
-            # NOISE_TYPES.ocr,
-            NOISE_TYPES.make_typos,
->>>>>>> 12631563
+            NOISE_TYPES.ocr,
+            NOISE_TYPES.make_typos,
         ),
     )
 
