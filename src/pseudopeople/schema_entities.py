from dataclasses import dataclass, field
from typing import Dict, NamedTuple, Tuple

from pseudopeople.constants.metadata import DATEFORMATS, Attributes, DatasetNames
from pseudopeople.entity_types import ColumnNoiseType, RowNoiseType
from pseudopeople.noise_entities import NOISE_TYPES


class DtypeNames:
    """Container of expected dtype names"""

    CATEGORICAL = "category"
    DATETIME = "datetime64[ns]"
    OBJECT = "object"


@dataclass
class Column:
    name: str
    noise_types: Tuple[ColumnNoiseType, ...] = tuple()
    dtype_name: str = DtypeNames.OBJECT  # string dtype is 'object'
    additional_attributes: Dict = field(default_factory=dict)


class __Columns(NamedTuple):
    """Container that contains information about columns that have potential to be noised"""

    age: Column = Column(
        "age",
        (
            NOISE_TYPES.missing_data,
            # NOISE_TYPES.copy_from_within_household,
            NOISE_TYPES.age_miswriting,
            # NOISE_TYPES.ocr,
            NOISE_TYPES.typographic,
        ),
    )
    city: Column = Column(
        "city",
        (
            NOISE_TYPES.missing_data,
            # NOISE_TYPES.phonetic,
            # NOISE_TYPES.ocr,
            NOISE_TYPES.typographic,
        ),
    )
    dob: Column = Column(
        "date_of_birth",
        (
            NOISE_TYPES.missing_data,
            # NOISE_TYPES.copy_from_within_household,
            NOISE_TYPES.month_day_swap,
            NOISE_TYPES.numeric_miswriting,
            # NOISE_TYPES.ocr,
            NOISE_TYPES.typographic,
        ),
        additional_attributes={Attributes.DATE_FORMAT: DATEFORMATS.MM_DD_YYYY},
    )
    employer_city: Column = Column(
        "employer_city",
        (
            NOISE_TYPES.missing_data,
            # NOISE_TYPES.phonetic,
            # NOISE_TYPES.ocr,
            NOISE_TYPES.typographic,
        ),
    )
    employer_id: Column = Column(
        "employer_id",
    )
    employer_name: Column = Column(
        "employer_name",
        (
            NOISE_TYPES.missing_data,
            # NOISE_TYPES.ocr,
            NOISE_TYPES.typographic,
        ),
    )
    employer_state: Column = Column(
        "employer_state",
        (
            NOISE_TYPES.missing_data,
            NOISE_TYPES.incorrect_selection,
        ),
        DtypeNames.CATEGORICAL,
    )
    employer_street_name: Column = Column(
        "employer_street_name",
        (
            NOISE_TYPES.missing_data,
            # NOISE_TYPES.phonetic,
            # NOISE_TYPES.ocr,
            NOISE_TYPES.typographic,
        ),
    )
    employer_street_number: Column = Column(
        "employer_street_number",
        (
            NOISE_TYPES.missing_data,
            NOISE_TYPES.numeric_miswriting,
            # NOISE_TYPES.ocr,
            NOISE_TYPES.typographic,
        ),
    )
    employer_unit_number: Column = Column(
        "employer_unit_number",
        (
            NOISE_TYPES.missing_data,
            NOISE_TYPES.numeric_miswriting,
            # NOISE_TYPES.ocr,
            NOISE_TYPES.typographic,
        ),
    )
    employer_zipcode: Column = Column(
        "employer_zipcode",
        (
            NOISE_TYPES.missing_data,
            NOISE_TYPES.zipcode_miswriting,
            # NOISE_TYPES.ocr,
            NOISE_TYPES.typographic,
        ),
    )
    first_name: Column = Column(
        "first_name",
        (
            NOISE_TYPES.missing_data,
            # NOISE_TYPES.nickname,
            NOISE_TYPES.fake_name,
            # NOISE_TYPES.phonetic,
            # NOISE_TYPES.ocr,
            NOISE_TYPES.typographic,
        ),
    )
    household_id: Column = Column(
        "household_id",
    )
    income: Column = Column(
        "income",
        (
            NOISE_TYPES.missing_data,
            NOISE_TYPES.numeric_miswriting,
            # NOISE_TYPES.ocr,
            NOISE_TYPES.typographic,
        ),
    )
    itin: Column = Column(
        "itin",
        (
            NOISE_TYPES.missing_data,
            # NOISE_TYPES.copy_from_within_household,
            NOISE_TYPES.numeric_miswriting,
            # NOISE_TYPES.ocr,
            NOISE_TYPES.typographic,
        ),
    )
    last_name: Column = Column(
        "last_name",
        (
            NOISE_TYPES.missing_data,
            NOISE_TYPES.fake_name,
            # NOISE_TYPES.phonetic,
            # NOISE_TYPES.ocr,
            NOISE_TYPES.typographic,
        ),
    )
    mailing_city: Column = Column(
        "mailing_address_city",
        (
            NOISE_TYPES.missing_data,
            # NOISE_TYPES.phonetic,
            # NOISE_TYPES.ocr,
            NOISE_TYPES.typographic,
        ),
    )
    mailing_po_box: Column = Column(
        "mailing_address_po_box",
        (
            NOISE_TYPES.missing_data,
            NOISE_TYPES.numeric_miswriting,
            # NOISE_TYPES.ocr,
            NOISE_TYPES.typographic,
        ),
    )
    mailing_state: Column = Column(
        "mailing_address_state",
        (
            NOISE_TYPES.missing_data,
            NOISE_TYPES.incorrect_selection,
        ),
        DtypeNames.CATEGORICAL,
    )
    mailing_street_name: Column = Column(
        "mailing_address_street_name",
        (
            NOISE_TYPES.missing_data,
            # NOISE_TYPES.phonetic,
            # NOISE_TYPES.ocr,
            NOISE_TYPES.typographic,
        ),
    )
    mailing_street_number: Column = Column(
        "mailing_address_street_number",
        (
            NOISE_TYPES.missing_data,
            NOISE_TYPES.numeric_miswriting,
            # NOISE_TYPES.ocr,
            NOISE_TYPES.typographic,
        ),
    )
    mailing_unit_number: Column = Column(
        "mailing_address_unit_number",
        (
            NOISE_TYPES.missing_data,
            NOISE_TYPES.numeric_miswriting,
            # NOISE_TYPES.ocr,
            NOISE_TYPES.typographic,
        ),
    )
    mailing_zipcode: Column = Column(
        "mailing_address_zipcode",
        (
            NOISE_TYPES.missing_data,
            NOISE_TYPES.zipcode_miswriting,
            # NOISE_TYPES.ocr,
            NOISE_TYPES.typographic,
        ),
    )
    middle_initial: Column = Column(
        "middle_initial",
        (
            NOISE_TYPES.missing_data,
            # NOISE_TYPES.phonetic,
            # NOISE_TYPES.ocr,
            NOISE_TYPES.typographic,
        ),
    )
    race_ethnicity: Column = Column(
        "race_ethnicity",
        (
            NOISE_TYPES.missing_data,
            NOISE_TYPES.incorrect_selection,
        ),
        DtypeNames.CATEGORICAL,
    )
    relation_to_reference_person: Column = Column(
        "relation_to_reference_person",
        (
            NOISE_TYPES.missing_data,
            NOISE_TYPES.incorrect_selection,
        ),
        DtypeNames.CATEGORICAL,
    )
    sex: Column = Column(
        "sex",
        (
            NOISE_TYPES.missing_data,
            NOISE_TYPES.incorrect_selection,
        ),
        DtypeNames.CATEGORICAL,
    )
    simulant_id: Column = Column(
        "simulant_id",
    )
    ssa_event_date: Column = Column(
        "event_date",
        (
            NOISE_TYPES.missing_data,
            NOISE_TYPES.month_day_swap,
            NOISE_TYPES.numeric_miswriting,
            # NOISE_TYPES.ocr,
            NOISE_TYPES.typographic,
        ),
        additional_attributes={Attributes.DATE_FORMAT: DATEFORMATS.YYYYMMDD},
    )
    ssa_event_type: Column = Column(
        "event_type",
        (
            NOISE_TYPES.missing_data,
            NOISE_TYPES.incorrect_selection,
        ),
        DtypeNames.CATEGORICAL,
    )
    ssn: Column = Column(
        "ssn",
        (
            NOISE_TYPES.missing_data,
            # NOISE_TYPES.copy_from_within_household,
            NOISE_TYPES.numeric_miswriting,
            # NOISE_TYPES.ocr,
            NOISE_TYPES.typographic,
        ),
    )
    state: Column = Column(
        "state",
        (
            NOISE_TYPES.missing_data,
            NOISE_TYPES.incorrect_selection,
        ),
        DtypeNames.CATEGORICAL,
    )
    street_name: Column = Column(
        "street_name",
        (
            NOISE_TYPES.missing_data,
            # NOISE_TYPES.phonetic,
            # NOISE_TYPES.ocr,
            NOISE_TYPES.typographic,
        ),
    )
    street_number: Column = Column(
        "street_number",
        (
            NOISE_TYPES.missing_data,
            NOISE_TYPES.numeric_miswriting,
            # NOISE_TYPES.ocr,
            NOISE_TYPES.typographic,
        ),
    )
    survey_date: Column = Column(
        "survey_date",
        dtype_name=DtypeNames.DATETIME,
    )
    tax_form: Column = Column(
        "tax_form",
        (
            NOISE_TYPES.missing_data,
            NOISE_TYPES.incorrect_selection,
        ),
        DtypeNames.CATEGORICAL,
    )
    tax_year: Column = Column(
        "tax_year",
    )
    unit_number: Column = Column(
        "unit_number",
        (
            NOISE_TYPES.missing_data,
            NOISE_TYPES.numeric_miswriting,
            # NOISE_TYPES.ocr,
            NOISE_TYPES.typographic,
        ),
    )
    year: Column = Column(
        "year",
    )
    zipcode: Column = Column(
        "zipcode",
        (
            NOISE_TYPES.missing_data,
            NOISE_TYPES.zipcode_miswriting,
            # NOISE_TYPES.ocr,
            NOISE_TYPES.typographic,
        ),
    )

    ##################
    # Helper methods #
    ##################

    @staticmethod
    def get_column(name: str) -> Column:
        """Return the respective Column object given the column name"""
        return [c for c in COLUMNS if c.name == name][0]


COLUMNS = __Columns()


@dataclass
class Dataset:
    name: str
    columns: Tuple[Column, ...]  # This defines the output column order
    date_column: str
    row_noise_types: Tuple[RowNoiseType, ...]


class __Datasets(NamedTuple):
    """NamedTuple that contains information about datasets and their related columns"""

    census: Dataset = Dataset(
        DatasetNames.CENSUS,
        columns=(  # This defines the output column order
            COLUMNS.simulant_id,
            COLUMNS.first_name,
            COLUMNS.middle_initial,
            COLUMNS.last_name,
            COLUMNS.age,
            COLUMNS.dob,
            COLUMNS.street_number,
            COLUMNS.street_name,
            COLUMNS.unit_number,
            COLUMNS.city,
            COLUMNS.state,
            COLUMNS.zipcode,
            COLUMNS.relation_to_reference_person,
            COLUMNS.sex,
            COLUMNS.race_ethnicity,
            COLUMNS.year,
        ),
<<<<<<< HEAD
        date_column=COLUMNS.year.name,
=======
        date_column="year",
        row_noise_types=(
            NOISE_TYPES.do_not_respond,
            # NOISE_TYPES.duplication,
        ),
>>>>>>> 29dab49f
    )
    acs: Dataset = Dataset(
        DatasetNames.ACS,
        columns=(  # This defines the output column order
            COLUMNS.household_id,
            COLUMNS.simulant_id,
            COLUMNS.survey_date,
            COLUMNS.first_name,
            COLUMNS.middle_initial,
            COLUMNS.last_name,
            COLUMNS.age,
            COLUMNS.dob,
            COLUMNS.street_number,
            COLUMNS.street_name,
            COLUMNS.unit_number,
            COLUMNS.city,
            COLUMNS.state,
            COLUMNS.zipcode,
            COLUMNS.sex,
            COLUMNS.race_ethnicity,
        ),
<<<<<<< HEAD
        date_column=COLUMNS.survey_date.name,
=======
        date_column="survey_date",
        row_noise_types=(
            NOISE_TYPES.do_not_respond,
            # NOISE_TYPES.duplication,
        ),
>>>>>>> 29dab49f
    )
    cps: Dataset = Dataset(
        DatasetNames.CPS,
        columns=(  # This defines the output column order
            COLUMNS.household_id,
            COLUMNS.simulant_id,
            COLUMNS.survey_date,
            COLUMNS.first_name,
            COLUMNS.middle_initial,
            COLUMNS.last_name,
            COLUMNS.age,
            COLUMNS.dob,
            COLUMNS.street_number,
            COLUMNS.street_name,
            COLUMNS.unit_number,
            COLUMNS.city,
            COLUMNS.state,
            COLUMNS.zipcode,
            COLUMNS.sex,
            COLUMNS.race_ethnicity,
        ),
<<<<<<< HEAD
        date_column=COLUMNS.survey_date.name,
=======
        date_column="survey_date",
        row_noise_types=(
            NOISE_TYPES.do_not_respond,
            # NOISE_TYPES.duplication,
        ),
>>>>>>> 29dab49f
    )
    wic: Dataset = Dataset(
        DatasetNames.WIC,
        columns=(  # This defines the output column order
            COLUMNS.household_id,
            COLUMNS.simulant_id,
            COLUMNS.first_name,
            COLUMNS.middle_initial,
            COLUMNS.last_name,
            COLUMNS.dob,
            COLUMNS.street_number,
            COLUMNS.street_name,
            COLUMNS.unit_number,
            COLUMNS.city,
            COLUMNS.state,
            COLUMNS.zipcode,
            COLUMNS.sex,
            COLUMNS.race_ethnicity,
            COLUMNS.year,
        ),
<<<<<<< HEAD
        date_column=COLUMNS.year.name,
=======
        date_column="year",
        row_noise_types=(
            NOISE_TYPES.omission,
            # NOISE_TYPES.duplication,
        ),
>>>>>>> 29dab49f
    )
    ssa: Dataset = Dataset(
        DatasetNames.SSA,
        columns=(  # This defines the output column order
            COLUMNS.simulant_id,
            COLUMNS.first_name,
            COLUMNS.middle_initial,
            COLUMNS.last_name,
            COLUMNS.dob,
            COLUMNS.ssn,
            COLUMNS.ssa_event_type,
            COLUMNS.ssa_event_date,
        ),
<<<<<<< HEAD
        date_column=COLUMNS.ssa_event_date.name,
=======
        date_column="event_date",
        row_noise_types=(
            NOISE_TYPES.omission,
            # NOISE_TYPES.duplication,
        ),
>>>>>>> 29dab49f
    )
    tax_w2_1099: Dataset = Dataset(
        DatasetNames.TAXES_W2_1099,
        columns=(  # This defines the output column order
            COLUMNS.simulant_id,
            COLUMNS.first_name,
            COLUMNS.middle_initial,
            COLUMNS.last_name,
            COLUMNS.age,
            COLUMNS.dob,
            COLUMNS.mailing_street_number,
            COLUMNS.mailing_street_name,
            COLUMNS.mailing_unit_number,
            COLUMNS.mailing_po_box,
            COLUMNS.mailing_city,
            COLUMNS.mailing_state,
            COLUMNS.mailing_zipcode,
            COLUMNS.ssn,
            COLUMNS.income,
            COLUMNS.employer_id,
            COLUMNS.employer_name,
            COLUMNS.employer_street_number,
            COLUMNS.employer_street_name,
            COLUMNS.employer_unit_number,
            COLUMNS.employer_city,
            COLUMNS.employer_state,
            COLUMNS.employer_zipcode,
            COLUMNS.tax_form,
            COLUMNS.tax_year,
        ),
<<<<<<< HEAD
        date_column=COLUMNS.tax_year.name,
=======
        date_column="tax_year",
        row_noise_types=(
            NOISE_TYPES.omission,
            # NOISE_TYPES.duplication,
        ),
>>>>>>> 29dab49f
    )
    # tax_1040: Dataset = Dataset(
    #     Datasets.TAXES_1040,
    # )


DATASETS = __Datasets()<|MERGE_RESOLUTION|>--- conflicted
+++ resolved
@@ -397,15 +397,11 @@
             COLUMNS.race_ethnicity,
             COLUMNS.year,
         ),
-<<<<<<< HEAD
         date_column=COLUMNS.year.name,
-=======
-        date_column="year",
         row_noise_types=(
             NOISE_TYPES.do_not_respond,
             # NOISE_TYPES.duplication,
         ),
->>>>>>> 29dab49f
     )
     acs: Dataset = Dataset(
         DatasetNames.ACS,
@@ -427,15 +423,11 @@
             COLUMNS.sex,
             COLUMNS.race_ethnicity,
         ),
-<<<<<<< HEAD
         date_column=COLUMNS.survey_date.name,
-=======
-        date_column="survey_date",
         row_noise_types=(
             NOISE_TYPES.do_not_respond,
             # NOISE_TYPES.duplication,
         ),
->>>>>>> 29dab49f
     )
     cps: Dataset = Dataset(
         DatasetNames.CPS,
@@ -457,15 +449,11 @@
             COLUMNS.sex,
             COLUMNS.race_ethnicity,
         ),
-<<<<<<< HEAD
         date_column=COLUMNS.survey_date.name,
-=======
-        date_column="survey_date",
         row_noise_types=(
             NOISE_TYPES.do_not_respond,
             # NOISE_TYPES.duplication,
         ),
->>>>>>> 29dab49f
     )
     wic: Dataset = Dataset(
         DatasetNames.WIC,
@@ -486,15 +474,11 @@
             COLUMNS.race_ethnicity,
             COLUMNS.year,
         ),
-<<<<<<< HEAD
         date_column=COLUMNS.year.name,
-=======
-        date_column="year",
         row_noise_types=(
             NOISE_TYPES.omission,
             # NOISE_TYPES.duplication,
         ),
->>>>>>> 29dab49f
     )
     ssa: Dataset = Dataset(
         DatasetNames.SSA,
@@ -508,15 +492,11 @@
             COLUMNS.ssa_event_type,
             COLUMNS.ssa_event_date,
         ),
-<<<<<<< HEAD
         date_column=COLUMNS.ssa_event_date.name,
-=======
-        date_column="event_date",
         row_noise_types=(
             NOISE_TYPES.omission,
             # NOISE_TYPES.duplication,
         ),
->>>>>>> 29dab49f
     )
     tax_w2_1099: Dataset = Dataset(
         DatasetNames.TAXES_W2_1099,
@@ -547,15 +527,11 @@
             COLUMNS.tax_form,
             COLUMNS.tax_year,
         ),
-<<<<<<< HEAD
         date_column=COLUMNS.tax_year.name,
-=======
-        date_column="tax_year",
         row_noise_types=(
             NOISE_TYPES.omission,
             # NOISE_TYPES.duplication,
         ),
->>>>>>> 29dab49f
     )
     # tax_1040: Dataset = Dataset(
     #     Datasets.TAXES_1040,
