from typing import Any

import numpy as np
import pandas as pd
import yaml
from vivarium import ConfigTree
from vivarium.framework.randomness import RandomnessStream

from pseudopeople.constants import paths
from pseudopeople.utilities import vectorized_choice


def omit_rows(
    form_data: float,
    configuration: ConfigTree,
    randomness_stream: RandomnessStream,
) -> pd.DataFrame:
    """

    :param form_data:
    :param configuration:
    :param randomness_stream:
    :return:
    """
    # todo actually omit rows
    return form_data


def duplicate_rows(
    form_data: float,
    configuration: ConfigTree,
    randomness_stream: RandomnessStream,
) -> pd.DataFrame:
    """

    :param form_data:
    :param configuration:
    :param randomness_stream:
    :return:
    """
    # todo actually duplicate rows
    return form_data


def generate_incorrect_selections(
    column: pd.Series,
    _: ConfigTree,
    randomness_stream: RandomnessStream,
    additional_key: Any,
) -> pd.Series:
    """
    Function that takes a categorical series and applies noise so some values has been replace with other options from
    a list.

    :param column:  A categorical pd.Series
    :param _: ConfigTree with rate at which to blank the data in column.
    :param randomness_stream:  RandomnessStream to utilize Vivarium CRN.
    :param additional_key: Key for RandomnessStream
    :returns: pd.Series where data has been noised with other values from a list of possibilities
    """

    selection_type = {
        "employer_state": "state",
        "mailing_address_state": "state",
    }.get(str(column.name), column.name)

    selection_options = pd.read_csv(paths.INCORRECT_SELECT_NOISE_OPTIONS_DATA)

    # Get possible noise values
    # todo: Update with exclusive resampling when vectorized_choice is improved
    options = selection_options.loc[selection_options[selection_type].notna(), selection_type]
    new_values = vectorized_choice(
        options=options,
        n_to_choose=len(column),
        randomness_stream=randomness_stream,
        additional_key=f"{additional_key}_{column.name}_incorrect_select_choice",
    ).to_numpy()

    return pd.Series(new_values, index=column.index)


def generate_within_household_copies(
    column: pd.Series,
    configuration: ConfigTree,
    randomness_stream: RandomnessStream,
    additional_key: Any,
) -> pd.Series:
    """

    :param column:
    :param configuration:
    :param randomness_stream:
    :param additional_key: Key for RandomnessStream
    :return:
    """
    # todo actually duplicate rows
    return column


def swap_months_and_days(
    column: pd.Series,
    configuration: ConfigTree,
    randomness_stream: RandomnessStream,
    additional_key: Any,
) -> pd.Series:
    """

    :param column:
    :param configuration:
    :param randomness_stream:
    :param additional_key: Key for RandomnessStream
    :return:
    """
    # todo actually duplicate rows
    return column


def miswrite_zipcodes(
    column: pd.Series,
    configuration: ConfigTree,
    randomness_stream: RandomnessStream,
    additional_key: Any,
) -> pd.Series:
    """
    Function that noises a 5 digit zipcode

<<<<<<< HEAD
    :param column: A pd.Series of 5 digit zipcodes as strings
    :param configuration:  Config tree object at column node.
    :param randomness_stream:  RandomnessStream object from Vivarium framework
=======
    :param column:
    :param configuration:
    :param randomness_stream:
>>>>>>> 4c9cf819
    :param additional_key: Key for RandomnessStream
    :return: pd.Series of noised zipcodes
    """
<<<<<<< HEAD

    str_len = column.str.len()
    if (str_len != 5).sum() > 0:
        raise ValueError("Zipcode data contains zipcodes that are not 5 digits long. Please check input data.")

    rng = np.random.default_rng(randomness_stream.seed)
    shape = (len(column), 5)

    # Get configuration values for each piece of 5 digit zipcode
    first2_prob = configuration.first_two_digits_noise_level
    middle_prob = configuration.middle_digit_noise_level
    last2_prob = configuration.last_two_digits_noise_level
    threshold = np.array([2 * [first2_prob] + [middle_prob] + 2 * [last2_prob]])
    replace = rng.random(shape) < threshold
    random_digits = rng.choice(list('0123456789'), shape)
    digits = []
    for i in range(5):
        digit = np.where(replace[:, i], random_digits[:, i], column.str[i])
        digit = pd.Series(digit, index=column.index, name=column.name)
        digits.append(digit)

    new_zipcodes = digits[0] + digits[1] + digits[2] + digits[3] + digits[4]
    return new_zipcodes
=======
    # todo actually duplicate rows
    return column
>>>>>>> 4c9cf819


def miswrite_ages(
    column: pd.Series,
    configuration: ConfigTree,
    randomness_stream: RandomnessStream,
    additional_key: Any,
) -> pd.Series:
    """Function to mis-write ages based on perturbation parameters included in
    the config file.

    :param column: pd.Series of ages
    :param configuration: ConfigTree
    :param randomness_stream: Vivarium RandomnessStream
    :param additional_key: additional key used for randomness_stream calls
    :return:
    """
    possible_perturbations = configuration.possible_perturbations.to_dict()
    perturbations = vectorized_choice(
        options=list(possible_perturbations.keys()),
        weights=list(possible_perturbations.values()),
        n_to_choose=len(column),
        randomness_stream=randomness_stream,
        additional_key=f"{additional_key}_{column.name}_miswrite_ages",
    )
    new_values = column.astype(float).astype(int) + perturbations
    # Reflect negative values to positive
    new_values[new_values < 0] *= -1
    # If new age == original age, subtract 1
    new_values[new_values == column.astype(int)] -= 1

    return new_values.astype(str)


def miswrite_numerics(
    column: pd.Series,
    configuration: ConfigTree,
    randomness_stream: RandomnessStream,
    additional_key: Any,
) -> pd.Series:
    """
    Function that noises numeric characters in a series.

    :param column: A pd.Series
    :param configuration: ConfigTree object containing noise level
    :param randomness_stream: RandomnessStream for CRN framework.
    :param additional_key: Key for RandomnessStream

    returns: pd.Series with some numeric values experiencing noise.
    """

    # This is a fix to not replacing the original token for noise options
    token_noise_level = configuration.token_noise_level / 0.9
    rng = np.random.default_rng(randomness_stream.seed)
    column = column.astype(str)
    longest_str = column.str.len().max()
    same_len_col = column.str.pad(longest_str, side="right")
    is_number = pd.concat(
        [same_len_col.str[i].str.isdigit() for i in range(longest_str)], axis=1
    )

    replace = (rng.random(is_number.shape) < token_noise_level) & is_number
    random_digits = rng.choice(list("0123456789"), is_number.shape)

    # Choose and replace values for a noised series
    noised_column = pd.Series("", index=column.index)
    digits = []
    for i in range(len(is_number.columns)):
        digit = np.where(replace.iloc[:, i], random_digits[:, i], same_len_col.str[i])
        digit = pd.Series(digit, index=column.index, name=column.name)
        digits.append(digit)
        noised_column = noised_column + digits[i]
    noised_column.str.strip()

    return noised_column


def generate_nicknames(
    column: pd.Series,
    configuration: ConfigTree,
    randomness_stream: RandomnessStream,
    additional_key: Any,
) -> pd.Series:
    """

    :param column:
    :param configuration:
    :param randomness_stream:
    :param additional_key: Key for RandomnessStream
    :return:
    """
    # todo actually generate nicknames
    return column


def generate_fake_names(
    column: pd.Series,
    configuration: ConfigTree,
    randomness_stream: RandomnessStream,
    additional_key: Any,
) -> pd.Series:
    """

    :param column:
    :param configuration:
    :param randomness_stream:
    :param additional_key: Key for RandomnessStream
    :return:
    """
    # todo actually generate fake names
    return column


def generate_phonetic_errors(
    column: pd.Series,
    configuration: ConfigTree,
    randomness_stream: RandomnessStream,
    additional_key: Any,
) -> pd.Series:
    """

    :param column:
    :param configuration:
    :param randomness_stream:
    :param additional_key: Key for RandomnessStream
    :return:
    """
    # todo actually generate fake names
    return column


def generate_missing_data(column: pd.Series, *_: Any) -> pd.Series:
    """
    Function that takes a column and blanks out all values.

    :param column:  pd.Series of data
    :returns: pd.Series of empty strings with the index of column.
    """

    return pd.Series(pd.NA, index=column.index)


def generate_typographical_errors(
    column: pd.Series,
    configuration: ConfigTree,
    randomness_stream: RandomnessStream,
    additional_key: Any,
) -> pd.Series:
    """Function that takes a column and applies noise to the string values
    representative of keyboard mistyping.

    :param column:  pd.Series of data
    :param configuration: ConfigTree object containing noising parameters
    :param randomness_stream:  RandomnessStream to utilize Vivarium CRN
    :param additional_key: Key for RandomnessStream
    :returns: pd.Series of column with noised data
    """

    with open(paths.QWERTY_ERRORS) as f:
        qwerty_errors = yaml.full_load(f)

    def keyboard_corrupt(truth, corrupted_pr, addl_pr, rng):
        """For each string, loop through each character and determine if
        it is to be corrupted. If so, uniformly choose from the appropriate
        values to mistype. Also determine which mistyped characters should
        include the original value and, if it does, include the original value
        after the mistyped value
        """
        err = ""
        i = 0
        while i < len(truth):
            error_introduced = False
            token = truth[i : (i + 1)]
            if token in qwerty_errors and not error_introduced:
                random_number = rng.uniform()
                if random_number < corrupted_pr:
                    err += rng.choice(qwerty_errors[token])
                    random_number = rng.uniform()
                    if random_number < addl_pr:
                        err += token
                    i += 1
                    error_introduced = True
            if not error_introduced:
                err += truth[i : (i + 1)]
                i += 1
        return err

    token_noise_level = configuration.token_noise_level
    include_original_token_level = configuration.include_original_token_level

    rng = np.random.default_rng(seed=randomness_stream.seed)
    column = column.astype(str)
    for idx in column.index:
        noised_value = keyboard_corrupt(
            column[idx],
            token_noise_level,
            include_original_token_level,
            rng,
        )
        column[idx] = noised_value

    return column


def generate_ocr_errors(
    column: pd.Series,
    configuration: ConfigTree,
    randomness_stream: RandomnessStream,
    additional_key: Any,
) -> pd.Series:
    """

    :param column:
    :param configuration:
    :param randomness_stream:
    :param additional_key: Key for RandomnessStream
    :return:
    """
    # todo actually generate OCR errors
    return column<|MERGE_RESOLUTION|>--- conflicted
+++ resolved
@@ -124,19 +124,12 @@
     """
     Function that noises a 5 digit zipcode
 
-<<<<<<< HEAD
     :param column: A pd.Series of 5 digit zipcodes as strings
     :param configuration:  Config tree object at column node.
     :param randomness_stream:  RandomnessStream object from Vivarium framework
-=======
-    :param column:
-    :param configuration:
-    :param randomness_stream:
->>>>>>> 4c9cf819
     :param additional_key: Key for RandomnessStream
     :return: pd.Series of noised zipcodes
     """
-<<<<<<< HEAD
 
     str_len = column.str.len()
     if (str_len != 5).sum() > 0:
@@ -160,10 +153,6 @@
 
     new_zipcodes = digits[0] + digits[1] + digits[2] + digits[3] + digits[4]
     return new_zipcodes
-=======
-    # todo actually duplicate rows
-    return column
->>>>>>> 4c9cf819
 
 
 def miswrite_ages(
