from __future__ import annotations

from typing import TYPE_CHECKING

import numpy as np
import numpy.typing as npt
import pandas as pd

from pseudopeople.configuration import Keys
from pseudopeople.constants.noise_type_metadata import (
    COPY_HOUSEHOLD_MEMBER_COLS,
    GUARDIAN_DUPLICATION_ADDRESS_COLUMNS,
    HOUSING_TYPE_GUARDIAN_DUPLICATION_RELATONSHIP_MAP,
)
from pseudopeople.data.fake_names import fake_first_names, fake_last_names
from pseudopeople.noise_scaling import (
    load_incorrect_select_options,
    load_nicknames_data,
)
from pseudopeople.utilities import (
    ensure_dtype,
    get_hash,
    get_index_to_noise,
    load_ocr_errors,
    load_phonetic_errors,
    load_qwerty_errors_data,
    two_d_array_choice,
    vectorized_choice,
)

if TYPE_CHECKING:
    from pseudopeople.configuration.noise_configuration import NoiseConfiguration
    from pseudopeople.dataset import Dataset


def omit_rows(
    dataset: Dataset, configuration: NoiseConfiguration, to_noise_index: pd.Index[int]
) -> None:
    """
    Function that omits rows from a dataset and returns only the remaining rows.  Note that for the ACS and CPS datasets
      we need to account for oversampling in the PRL simulation so a helper function has been added here to do so.
    :param dataset: Dataset object containing the data to be noised
    :param configuration: NoiseConfiguration object containing noise level values
    :param to_noise_index: pd.Index of rows to be noised
    """
    dataset.data = dataset.data.loc[dataset.data.index.difference(to_noise_index)]
    # TODO: Mic-4875 add update_missingness method to Dataset
    dataset.missingness = dataset.missingness.loc[
        dataset.data.index.difference(to_noise_index)
    ]


def apply_do_not_respond(
    dataset: Dataset, configuration: NoiseConfiguration, to_noise_index: pd.Index[int]
) -> None:
    """
    Applies targeted omission based on demographic model for census and surveys.

    :param dataset: Dataset object containing the data to be noised
    :param configuration: NoiseConfiguration object containing noise level values
    :param to_noise_index: pd.Index of rows to be noised
    """
    # todo: this validation should be done much earlier
    required_columns = ("age", "race_ethnicity", "sex")
    missing_columns = [col for col in required_columns if col not in dataset.data.columns]
    if len(missing_columns):
        raise ValueError(
            f"Dataset {dataset.dataset_schema.name} is missing required columns: "
            f"{missing_columns}"
        )

    dataset.data = dataset.data.loc[dataset.data.index.difference(to_noise_index)]
    # TODO: Mic-4875 add update_missingness method to Dataset
    dataset.missingness = dataset.missingness.loc[
        dataset.data.index.difference(to_noise_index)
    ]
    # todo should we reset index here to get a RangeIndex?


# def duplicate_rows(
#     dataset: "Dataset",
#     configuration: LayeredConfigTree,
#     to_noise_index: pd.Index,
# ) -> None:
#     """

#     :param dataset:
#     :param configuration:
#     :param to_noise_index:
#     :return:
#     """
#     # todo actually duplicate rows
#     return dataset


def duplicate_with_guardian(
    dataset: Dataset,
    configuration: NoiseConfiguration,
    to_noise_index: pd.Index[int],
) -> None:
    """
    Function that duplicates rows of a dataset. Rows that are duplicated fall into one of three groups of
    dependents that are typically duplicated in administrative data where a dependent lives in a different
    location than their guardian and they show up in the data at both locations. For simplicity, rows will
    be only duplicated once for a maximum of two rows per dependent. When a row is duplicated, one row will
    have the dependent's correct address and the other will have the guardian's address.
    :param dataset: Dataset object containing the data to be noised
    :param configuration: NoiseConfiguration object containing noise level values
    :param to_noise_index: pd.Index of rows to be noised
    """

    # Helper function to format group dataframe and merging with their dependents
    def _merge_dependents_and_guardians(
        dependents_df: pd.DataFrame, full_data: pd.DataFrame
    ) -> pd.DataFrame:
        # Merge dependents with their guardians. We have to merge twice to check
        # if either guardian is living at a separate location from the dependent.
        guardian_1s = full_data.loc[
            full_data["simulant_id"].isin(full_data["guardian_1"]),
            GUARDIAN_DUPLICATION_ADDRESS_COLUMNS + ["simulant_id"],
        ].add_prefix("guardian_1_")
        dependents_and_guardians_df = dependents_df.merge(
            guardian_1s,
            how="left",
            left_on=["guardian_1", "year"],
            right_on=["guardian_1_simulant_id", "guardian_1_year"],
        )
        del guardian_1s
        guardian_2s = full_data.loc[
            full_data["simulant_id"].isin(full_data["guardian_2"]),
            GUARDIAN_DUPLICATION_ADDRESS_COLUMNS + ["simulant_id"],
        ].add_prefix("guardian_2_")
        dependents_and_guardians_df = dependents_and_guardians_df.merge(
            guardian_2s,
            how="left",
            left_on=["guardian_2", "year"],
            right_on=["guardian_2_simulant_id", "guardian_2_year"],
        )
        del guardian_2s

        return dependents_and_guardians_df

    # Get dict of group type and formatted dataframe for that group that should be noised
    formatted_group_data = {}
    # Get dataframe for each dependent group to merge with guardians
    in_households_under_18 = dataset.data.loc[
        (dataset.data["age"] < 18)
        & (dataset.data["housing_type"] == "Household")
        & (dataset.data["guardian_1"].notna())
    ]
    in_college_under_24 = dataset.data.loc[
        (dataset.data["age"] < 24)
        & (dataset.data["housing_type"] == "College")
        & (dataset.data["guardian_1"].notna())
    ]

    # Merge dependents with their guardians
    formatted_group_data[
        Keys.ROW_PROBABILITY_IN_HOUSEHOLDS_UNDER_18
    ] = _merge_dependents_and_guardians(in_households_under_18, dataset.data)
    formatted_group_data[
        Keys.ROW_PROBABILITY_IN_COLLEGE_GROUP_QUARTERS_UNDER_24
    ] = _merge_dependents_and_guardians(in_college_under_24, dataset.data)
    # Note: We have two dicts (configuration and formatted_group_data) at this point that have
    # the key for the group and then a dataframe for that group or the group and the configured
    # noise level

    duplicated_rows = []
    for group, group_df in formatted_group_data.items():
        # Get index groups that can be noised based on dependent and guardian(s) addresses
        both_different_index = group_df.index[
            (group_df["household_id"] != group_df["guardian_1_household_id"])
            & (group_df["guardian_1_household_id"].notna())
            & (group_df["household_id"] != group_df["guardian_2_household_id"])
            & (group_df["guardian_2_household_id"].notna())
        ]
        # Choose which guardian to copy when dependent lives in different address from both guardians
        choices = pd.Series(
            dataset.randomness.choice(
                ["guardian_1", "guardian_2"],
                size=len(both_different_index),
            ),
            index=both_different_index,
        )
        group_df.loc[both_different_index, "copy_guardian"] = choices
        # Get remaining dependents that live in different address from one of their guardians
        guardian_1_different_index = group_df.index[
            (group_df["household_id"] != group_df["guardian_1_household_id"])
            & (group_df["guardian_1_household_id"].notna())
        ].difference(choices.index)
        group_df.loc[guardian_1_different_index, "copy_guardian"] = "guardian_1"
        guardian_2_different_index = group_df.index[
            (group_df["household_id"] != group_df["guardian_2_household_id"])
            & (group_df["guardian_2_household_id"].notna())
        ].difference(choices.index)
        group_df.loc[guardian_2_different_index, "copy_guardian"] = "guardian_2"

        # Noise data
        # TODO: Mic-4876 Can we only operate on the index eligible for noise and
        # not the entire dataset?
        noise_level: int | float = configuration.get_duplicate_with_guardian_probabilities(
            dataset.dataset_schema.name, parameter_name=group
        )
        to_noise_index = get_index_to_noise(
            dataset,
            noise_level,
        ).intersection(group_df.index)

        # Copy over address information from guardian to dependent
        for guardian in ["guardian_1", "guardian_2"]:
            index_to_copy = to_noise_index.intersection(
                group_df.index[group_df["copy_guardian"] == guardian]
            )
            # Don't try to copy if there are no rows to copy
            if index_to_copy.empty:
                continue
            noised_group_df = group_df.loc[index_to_copy]
            noised_group_df[GUARDIAN_DUPLICATION_ADDRESS_COLUMNS] = group_df.loc[
                index_to_copy,
                [f"{guardian}_" + column for column in GUARDIAN_DUPLICATION_ADDRESS_COLUMNS],
            ]
            duplicated_rows.append(noised_group_df)

    if duplicated_rows:
        duplicated_rows_df: pd.DataFrame = pd.concat(duplicated_rows)
        # Update relationship to reference person for duplicated simulants based on housing type
        duplicated_rows_df["relationship_to_reference_person"] = duplicated_rows_df[
            "housing_type"
        ].map(HOUSING_TYPE_GUARDIAN_DUPLICATION_RELATONSHIP_MAP)

        # Clean columns
        duplicated_rows_df = duplicated_rows_df[dataset.data.columns]

        # Add duplicated rows to the original data and make sure that households
        # are grouped together by sorting by date and household_id
        # todo if this index is a RangeIndex, we can do concat with ignore_index=True
        index_start_value = dataset.data.index.max() + 1
        duplicated_rows_df.index = pd.Index(
            range(index_start_value, index_start_value + len(duplicated_rows_df))
        )
        # Note: This is where we would sort the data by year and household_id but
        # we ran into runtime issues. It may be sufficient to do it here since this
        # would be sorting at the shard level and not the entire dataset.
        data_with_duplicates = pd.concat([dataset.data, duplicated_rows_df])

        duplicated_rows_missing = dataset.is_missing(duplicated_rows_df)
        missingess_with_duplicates = pd.concat(
            [dataset.missingness, duplicated_rows_missing]
        ).reindex(data_with_duplicates.index)
        # Update
        dataset.data = data_with_duplicates.reset_index(drop=True)
        dataset.missingness = missingess_with_duplicates.reset_index(drop=True)


def choose_wrong_options(
    dataset: Dataset,
    _: NoiseConfiguration,
    to_noise_index: pd.Index[int],
    column_name: str,
) -> None:
    """
    Function that takes a categorical series and applies noise so some values has been replace with other options from
    a list.

    :param dataset: Dataset object containing the data to be noised
    :param _: NoiseConfiguration object containing noise level values
    :param to_noise_index: pd.Index of rows to be noised
    :param column_name: String for column that will be noised
    """

    selection_type = {
        "employer_state": "state",
        "mailing_address_state": "state",
    }.get(str(column_name), column_name)

    selection_options = load_incorrect_select_options()

    # Get possible noise values
    # todo: Update with exclusive resampling when vectorized_choice is improved
    options = selection_options.loc[selection_options[selection_type].notna(), selection_type]
    new_values = vectorized_choice(
        options=options,
        n_to_choose=len(to_noise_index),
        random_generator=dataset.randomness,
    ).to_numpy()

    dataset.data.loc[to_noise_index, column_name] = ensure_dtype(
        pd.Series(new_values, name=column_name, index=to_noise_index),
        dataset.data[column_name].dtype,
    )


def copy_from_household_member(
    dataset: Dataset,
    configuration: NoiseConfiguration,
    to_noise_index: pd.Index[int],
    column_name: str,
) -> None:
    """
    Function that copies the value for a column from another household member.

    :param dataset: Dataset object containing the data to be noised
    :param configuration: NoiseConfiguration object containing noise level values
    :param to_noise_index: pd.Index of rows to be noised
    :param column_name: String for column that will be noised
    """

    copy_values = dataset.data.loc[to_noise_index, COPY_HOUSEHOLD_MEMBER_COLS[column_name]]
    dataset.data.loc[to_noise_index, column_name] = ensure_dtype(
        pd.Series(copy_values, name=column_name, index=to_noise_index),
        dataset.data[column_name].dtype,
    )


def swap_months_and_days(
    dataset: Dataset,
    _: NoiseConfiguration,
    to_noise_index: pd.Index[int],
    column_name: str,
) -> None:
    """
    Function that swaps month and day of dates.

    :param dataset: Dataset object containing the data to be noised
    :param _: NoiseConfiguration object containing noise level values
    :param to_noise_index: pd.Index of rows to be noised
    :param column_name: String for column that will be noised
    """
    from pseudopeople.schema_entities import DATEFORMATS

    date_format = dataset.dataset_schema.date_format

    to_swap_values = dataset.data.loc[to_noise_index, column_name]
    if date_format == DATEFORMATS.YYYYMMDD:  # YYYYMMDD
        year = to_swap_values.str[:4]
        month = to_swap_values.str[4:6]
        day = to_swap_values.str[6:]
        noised = year + day + month
    elif date_format == DATEFORMATS.MM_DD_YYYY:  # MM/DD/YYYY
        year = to_swap_values.str[6:]
        month = to_swap_values.str[:3]
        day = to_swap_values.str[3:6]
        noised = day + month + year
    elif date_format == DATEFORMATS.MMDDYYYY:  # MMDDYYYY
        year = to_swap_values.str[4:]
        month = to_swap_values.str[:2]
        day = to_swap_values.str[2:4]
        noised = day + month + year
    else:
        raise ValueError(f"Invalid date format in {dataset.dataset_schema.name}.")

    dataset.data.loc[to_noise_index, column_name] = ensure_dtype(
        pd.Series(noised, name=column_name, index=to_noise_index),
        dataset.data[column_name].dtype,
    )


def write_wrong_zipcode_digits(
    dataset: Dataset,
    configuration: NoiseConfiguration,
    to_noise_index: pd.Index[int],
    column_name: str,
) -> None:
    """
    Function that noises a 5 digit zipcode

    :param dataset: Dataset object containing the data to be noised
    :param configuration: NoiseConfiguration object containing noise level values
    :param to_noise_index: pd.Index of rows to be noised
    :param column_name: String for column that will be noised
    """

    to_noise_zipcodes = dataset.data.loc[to_noise_index, column_name]
    str_len = to_noise_zipcodes.str.len()
    if (str_len != 5).sum() > 0:
        # TODO: This is a BAD error message. It should never appear and if it
        #   does, the user shouldn't be checking the simulated population data.
        raise ValueError(
            "Zipcode data contains zipcodes that are not 5 digits long. Please check simulated population data."
        )

    shape = (len(to_noise_zipcodes), 5)

    # todo: Update when vectorized choice is improved
    possible_replacements = np.array(list("0123456789"))
    # Scale up noise levels to adjust for inclusive sampling with all numbers
    scaleup_factor = 1 / (1 - (1 / len(possible_replacements)))
    # Get configuration values for each piece of 5 digit zipcode
    digit_probabilities = scaleup_factor * np.array(
        configuration.get_value(
            dataset.dataset_schema.name,
            "write_wrong_zipcode_digits",
            Keys.ZIPCODE_DIGIT_PROBABILITIES,
            column_name,
        )
    )
    replace = dataset.randomness.random(shape) < digit_probabilities
    num_to_replace = replace.sum()
    random_digits = dataset.randomness.choice(possible_replacements, num_to_replace)

    # https://stackoverflow.com/a/9493192/
    # Changing this to a U5 numpy string type means that each string will have exactly 5 characters.
    # view("U1") then reinterprets this memory as an array of individual (Unicode) characters.
    same_len_col_exploded = to_noise_zipcodes.values.astype("U5").view("U1").reshape(shape)
    same_len_col_exploded[replace] = random_digits

    noised_values = same_len_col_exploded.view("U5").reshape(len(to_noise_zipcodes))
    dataset.data.loc[to_noise_index, column_name] = ensure_dtype(
        pd.Series(noised_values, name=column_name, index=to_noise_index),
        dataset.data[column_name].dtype,
    )


def misreport_ages(
    dataset: Dataset,
    configuration: NoiseConfiguration,
    to_noise_index: pd.Index[int],
    column_name: str,
) -> None:
    """Function to mis-write ages based on perturbation parameters included in
    the config file.

    :param dataset: Dataset object containing the data to be noised
    :param configuration: NoiseConfiguration object containing noise level values
    :param to_noise_index: pd.Index of rows to be noised
    :param column_name: String for column that will be noised
    """

    column = dataset.data.loc[to_noise_index, column_name]
<<<<<<< HEAD
    possible_perturbations = configuration.get_misreport_ages_probabilities(dataset.dataset_schema.name, column_name)
=======
    possible_perturbations: dict = configuration.get_misreport_ages_probabilities(
        dataset.dataset_schema.name, column_name
    )
>>>>>>> c2466dae

    perturbations = vectorized_choice(
        options=list(possible_perturbations.keys()),
        weights=list(possible_perturbations.values()),
        n_to_choose=len(to_noise_index),
        random_generator=dataset.randomness,
    )
    new_values = column.astype(int) + perturbations
    # Reflect negative values to positive
    new_values[new_values < 0] *= -1
    # If new age == original age, subtract 1
    new_values[new_values == column.astype(int)] -= 1

    dataset.data.loc[to_noise_index, column_name] = ensure_dtype(
        pd.Series(new_values, name=column_name, index=to_noise_index),
        dataset.data[column_name].dtype,
    )


def write_wrong_digits(
    dataset: Dataset,
    configuration: NoiseConfiguration,
    to_noise_index: pd.Index[int],
    column_name: str,
) -> None:
    """
    Function that noises numeric characters in a series.

    :param dataset: Dataset object containing the data to be noised
    :param configuration: NoiseConfiguration object containing noise level values
    :param to_noise_index: pd.Index of rows to be noised
    :param column_name: String for column that will be noised
    """
    column: pd.Series[str] = dataset.data.loc[to_noise_index, column_name]
    # This is a fix to not replacing the original token for noise options
    token_probability: float = configuration.get_token_probability(
        dataset.dataset_schema.name, "write_wrong_digits", column_name
    )
    token_noise_level = token_probability / 0.9

    max_str_length = column.str.len().max()

    possible_replacements = np.array(list("0123456789"))

    # https://stackoverflow.com/a/9493192/
    # Changing this to a numpy (not Python) string type means that it will have a fixed
    # number of characters, equal to the longest string in the array.
    # view("U1") then reinterprets this memory as an array of individual (Unicode) characters.
    same_len_col_exploded = (
        column.values.astype(str).view("U1").reshape((len(column), max_str_length))
    )
    # Surprisingly, Numpy does not provide a computationally efficient way to do
    # this check for which characters are eligible.
    # A head-to-head comparison found np.isin to be orders of magnitude slower than using Pandas here.
    # Also, np.isin fails silently with sets (see https://numpy.org/doc/stable/reference/generated/numpy.isin.html)
    # so be careful if testing that in the future!
    is_number = (
        pd.DataFrame(same_len_col_exploded).isin(set(possible_replacements)).to_numpy()
    )

    replace = np.zeros_like(is_number, dtype=bool)
    replace[is_number] = dataset.randomness.random(is_number.sum()) < token_noise_level
    num_to_replace = replace.sum()
    random_digits = dataset.randomness.choice(possible_replacements, num_to_replace)

    same_len_col_exploded[replace] = random_digits
    noised_column = same_len_col_exploded.view(f"U{max_str_length}").reshape(len(column))

    dataset.data.loc[to_noise_index, column_name] = ensure_dtype(
        pd.Series(noised_column, name=column_name, index=to_noise_index),
        dataset.data[column_name].dtype,
    )


def use_nicknames(
    dataset: Dataset,
    _: NoiseConfiguration,
    to_noise_index: pd.Index[int],
    column_name: str,
) -> None:
    """
    Function that replaces a name with a choice of potential nicknames.

    :param dataset: Dataset object containing the data to be noised
    :param _: NoiseConfiguration object containing noise level values
    :param to_noise_index: pd.Index of rows to be noised
    :param column_name: String for column that will be noised
    """
    nicknames = load_nicknames_data()
    nickname_eligible_names = set(nicknames.index)
    column = dataset.data.loc[to_noise_index, column_name]
    # TODO: Mic-4876 This is just like guardian duplication, can we move finding an eligible index
    # outside of the noise function?
    have_nickname_idx = column.index[column.isin(nickname_eligible_names)]
    noised = two_d_array_choice(
        column.loc[have_nickname_idx],
        nicknames,
        dataset.randomness,
    )
    dataset.data.loc[have_nickname_idx, column_name] = ensure_dtype(
        pd.Series(noised, name=column_name, index=have_nickname_idx),
        dataset.data[column_name].dtype,
    )


def use_fake_names(
    dataset: Dataset,
    _: NoiseConfiguration,
    to_noise_index: pd.Index[int],
    column_name: str,
) -> None:
    """
    Function that replaces a name with a fake name from a list of options.

    :param dataset: Dataset object containing the data to be noised
    :param _: NoiseConfiguration object containing noise level values
    :param to_noise_index: pd.Index of rows to be noised
    :param column_name: String for column that will be noised
    """
    fake_names = {
        "first_name": fake_first_names,
        "middle_name": fake_first_names,
        "last_name": fake_last_names,
        "spouse_first_name": fake_first_names,
        "spouse_last_name": fake_last_names,
        "dependent_1_first_name": fake_first_names,
        "dependent_1_last_name": fake_last_names,
        "dependent_2_first_name": fake_first_names,
        "dependent_2_last_name": fake_last_names,
        "dependent_3_first_name": fake_first_names,
        "dependent_3_last_name": fake_last_names,
        "dependent_4_first_name": fake_first_names,
        "dependent_4_last_name": fake_last_names,
    }
    options = fake_names[column_name]

    new_values = vectorized_choice(
        options=options,
        n_to_choose=len(to_noise_index),
        random_generator=dataset.randomness,
    )

    dataset.data.loc[to_noise_index, column_name] = ensure_dtype(
        pd.Series(new_values, name=column_name, index=to_noise_index),
        dataset.data[column_name].dtype,
    )


def make_phonetic_errors(
    dataset: Dataset,
    configuration: NoiseConfiguration,
    to_noise_index: pd.Index[int],
    column_name: str,
) -> None:
    """
    Function that noises a string by replacing characters with phonetically similar characters.

    :param dataset: Dataset object containing the data to be noised
    :param configuration: NoiseConfiguration object containing noise level values
    :param to_noise_index: pd.Index of rows to be noised
    :param column_name: String for column that will be noised
    """

    # Load phonetic errors
    phonetic_errors = load_phonetic_errors()
    token_probability: float = configuration.get_token_probability(
        dataset.dataset_schema.name, "make_phonetic_errors", column_name
    )

    noised_values = _corrupt_tokens(
        phonetic_errors,
        dataset.data.loc[to_noise_index, column_name],
        token_probability,
        dataset.randomness,
    )

    dataset.data.loc[to_noise_index, column_name] = ensure_dtype(
        pd.Series(noised_values, name=column_name, index=to_noise_index),
        dataset.data[column_name].dtype,
    )


def leave_blanks(
    dataset: Dataset,
    _: NoiseConfiguration,
    to_noise_index: pd.Index[int],
    column_name: str,
) -> None:
    """
    Function that takes a column and blanks out all values.

    :param dataset: Dataset object containing the data to be noised
    :param _: NoiseConfiguration object containing noise level values
    :param to_noise_index: pd.Index of rows to be noised
    :param column_name: String for column that will be noised
    """

    dataset.data.loc[to_noise_index, column_name] = ensure_dtype(
        pd.Series(np.nan, name=column_name, index=to_noise_index),
        dataset.data[column_name].dtype,
    )
    dataset.missingness.loc[to_noise_index, column_name] = True


def make_typos(
    dataset: Dataset,
    configuration: NoiseConfiguration,
    to_noise_index: pd.Index[int],
    column_name: str,
) -> None:
    """Function that applies noise to the string values
    representative of keyboard mistyping.

    :param dataset: Dataset object containing the data to be noised
    :param configuration: NoiseConfiguration object containing noise level values
    :param to_noise_index: pd.Index of rows to be noised
    :param column_name: String for column that will be noised
    """

    qwerty_errors = load_qwerty_errors_data()
    qwerty_errors_eligible_chars = set(qwerty_errors.index)

    column = dataset.data.loc[to_noise_index, column_name]
    column = column.astype(str)
    token_noise_level = configuration.get_token_probability(
        dataset.dataset_schema.name, "make_typos", column_name
    )
    # TODO: remove this hard-coding
    include_token_probability_level = 0.1

    same_len_col_exploded = (
        # Somewhat counterintuitively, .astype(str) turns the column into a numpy,
        # fixed-length string type, U#, where # is the length of the longest string.
        column.values.astype(str)
        # Split into individual characters
        .view("U1").reshape((len(column), -1))
        # https://stackoverflow.com/a/9493192/
        # NOTE: Surprisingly, casting this to "object" (Python string type) seems to make
        # the rest of this method faster. Without this cast, you have to use np.char.add to concatenate,
        # which seems very slow for some reason?
        .astype("object")
    )

    # Surprisingly, Numpy does not provide a computationally efficient way to do
    # this check for which characters are eligible.
    # A head-to-head comparison found np.isin to be orders of magnitude slower than using Pandas here.
    # Also, np.isin fails silently with sets (see https://numpy.org/doc/stable/reference/generated/numpy.isin.html)
    # so be careful if testing that in the future!
    is_typo_option = (
        pd.DataFrame(same_len_col_exploded).isin(qwerty_errors_eligible_chars).to_numpy()
    )
    replace = np.zeros_like(is_typo_option)
    replace[is_typo_option] = (
        dataset.randomness.random(is_typo_option.sum()) < token_noise_level
    )
    keep_original = np.zeros_like(replace)
    keep_original[replace] = (
        dataset.randomness.random(replace.sum()) < include_token_probability_level
    )

    # Apply noising
    to_replace = same_len_col_exploded[replace]
    replace_random = dataset.randomness.random(replace.sum())
    number_of_options = qwerty_errors.count(axis=1)
    replace_option_index = np.floor(
        replace_random * number_of_options.loc[to_replace].to_numpy()
    )
    originals_to_keep = same_len_col_exploded[keep_original]

    qwerty_errors_stacked = qwerty_errors.stack()
    if not isinstance(qwerty_errors_stacked, pd.Series):
        raise ValueError("Your qwerty errors data had columns with multiple levels.")

    # Numpy does not have an efficient way to do this merge operation
    same_len_col_exploded[replace] = (
        pd.DataFrame({"to_replace": to_replace, "replace_option_index": replace_option_index})
        .reset_index()
        .merge(
            qwerty_errors_stacked.rename("replacement"),
            left_on=["to_replace", "replace_option_index"],
            right_index=True,
        )
        # Merge does not return the results in order
        .sort_values("index")
        .replacement.to_numpy()
    )

    same_len_col_exploded[keep_original] += originals_to_keep
    noised_column = np.sum(same_len_col_exploded, axis=1)

    dataset.data.loc[to_noise_index, column_name] = ensure_dtype(
        pd.Series(noised_column, name=column_name, index=to_noise_index),
        dataset.data[column_name].dtype,
    )


def make_ocr_errors(
    dataset: Dataset,
    configuration: NoiseConfiguration,
    to_noise_index: pd.Index[int],
    column_name: str,
) -> None:
    """
    Function that noises strings by replace characters with similar looking characters.
    :param dataset: Dataset object containing the data to be noised
    :param configuration: NoiseConfiguration object containing noise level values
    :param to_noise_index: pd.Index of rows to be noised
    :param column_name: String for column that will be noised
    """

    # Load OCR error dict
    ocr_errors = load_ocr_errors()
    token_probability: float = configuration.get_token_probability(
        dataset.dataset_schema.name, "make_ocr_errors", column_name
    )

    noised_values = _corrupt_tokens(
        ocr_errors,
        dataset.data.loc[to_noise_index, column_name],
        token_probability,
        dataset.randomness,
    )

    dataset.data.loc[to_noise_index, column_name] = ensure_dtype(
        pd.Series(noised_values, name=column_name, index=to_noise_index),
        dataset.data[column_name].dtype,
    )


def _corrupt_tokens(
    errors: pd.DataFrame,
    column: pd.Series[str],
    token_probability: float,
    random_generator: np.random.Generator,
) -> pd.Series[str]:
    """
    Performs token-level corruption on a string Series when the tokens to corrupt
    (and the tokens they get corrupted to) can be more than one character long.
    A token does not need to be the same length as a token it gets corrupted to.
    When both kinds of tokens are always one character, things are simpler,
    and a faster algorithm can be used; see typographic noise for an example of this.

    `errors` is a pandas DataFrame where the index contains tokens that are eligible to
    be corrupted, and the columns contain the corruptions that are possible.
    The column names do not matter.
    """
    # NOTE: This first section depends only on `errors` and could be cached -- we might
    # consider moving it into the load_* functions.
    # However, the amount of work here scales only with the size of `errors` and not
    # with the data.
    # It isn't possible to just make this a cached helper since `errors` is a DataFrame,
    # which is unhashable.
    max_token_length = errors.index.str.len().max()
    errors_eligible_tokens = (
        pd.Series(errors.index).groupby(errors.index.str.len()).apply(set).to_dict()
    )
    number_of_options = errors.count(axis=1)
    # Convert to 1D array for easy indexing
    errors_array = errors.values.reshape(-1)
    # Keep track of where in that 1D array the corruption options for each corruptable
    # token start
    errors_array_index_by_string = pd.Series(
        len(errors.columns) * np.array(range(len(errors))), index=errors.index
    )

    lengths: npt.NDArray[np.int_] = np.array(column.str.len().values)

    same_len_col_exploded = (
        column
        # Convert to numpy string dtype
        .values.astype(str)
        .view("U1")
        .reshape((len(column), lengths.max()))
    )

    # NOTE: Somewhat surprisingly, this seemed to perform better using Python string types than NumPy types.
    # Perhaps worth more investigation in the future.
    # Note that each item in result can be up to the number of characters of the *longest* corrupted token.
    result = np.empty(same_len_col_exploded.shape, dtype=str).astype("object")
    # Tracks the next character index where we have to pay attention to a given string.
    # When we corrupt a token, we skip to the end of that corrupted token before corrupting anything new,
    # so we don't have to consider that string again until we get to the end of it.
    next_due = np.zeros(len(column))
    # We proceed by character through all the strings at once
    for i in range(same_len_col_exploded.shape[1]):
        error_introduced = np.zeros(len(column), dtype=bool)
        assert np.all(next_due >= i)
        due = next_due == i

        # Longer tokens to-be-corrupted take precedence over shorter ones
        for token_length in range(max_token_length, 0, -1):
            if i + token_length > same_len_col_exploded.shape[1]:
                continue

            can_be_corrupted = ~error_introduced & due

            # Is the string already over at this index?
            # If so, we can ignore it.
            # NOTE: From here on, all the boolean arrays are implicitly
            # cumulative; that is, "long_enough" really means that it
            # is due, not already corrupted, *and* long enough. This allows us to short-circuit,
            # e.g. only check the length of strings that are due, and so on.
            long_enough = np.zeros(len(column), dtype=bool)
            long_enough[can_be_corrupted] = i + token_length <= lengths[can_be_corrupted]
            if long_enough.sum() == 0:
                continue
            del can_be_corrupted

            # Collect the tokens of the given length that start at this index.
            tokens = np.empty(len(column), dtype=f"U{token_length}")
            tokens[long_enough] = (
                same_len_col_exploded[long_enough, i : (i + token_length)]
                .view(f"U{token_length}")
                .reshape(long_enough.sum())
            )

            # Are these tokens that have corruptions?
            eligible = np.zeros(len(column), dtype=bool)
            eligible[long_enough] = (
                pd.Series(tokens[long_enough])
                .isin(errors_eligible_tokens.get(token_length, set()))
                .values
            )
            if eligible.sum() == 0:
                continue
            del long_enough

            # If so, should we corrupt them?
            corrupted = np.zeros(len(column), dtype=bool)
            corrupted[eligible] = random_generator.random(eligible.sum()) < token_probability
            if corrupted.sum() == 0:
                continue
            del eligible

            # If so, which corruption should we choose?
            # There is only a meaningful decision to make here when there are multiple
            # options for a given token, so we avoid drawing randomness when there is
            # only one.
            to_corrupt = tokens[corrupted]
            corrupted_token_index = np.zeros(len(to_corrupt), dtype=int)
            num_options = number_of_options.loc[to_corrupt].to_numpy()
            multiple_options = num_options > 1
            corrupted_token_index[multiple_options] = np.floor(
                random_generator.random(multiple_options.sum())
                * num_options[multiple_options]
            )
            # Get the actual string corresponding to the corrupted token chosen.
            # First, find the index in the errors array corresponding to the first corruption
            # of the token to be corrupted.
            # Then, add the offset of the corrupted token index.
            errors_array_indices = (
                errors_array_index_by_string.loc[to_corrupt].to_numpy()
                + corrupted_token_index
            )
            result[corrupted, i] = errors_array[errors_array_indices]
            # Will not be due again until we reach the end of this token
            next_due[corrupted] = i + token_length
            error_introduced[corrupted] = True

        # Strings that are not "due" -- that is, we already corrupted a source
        # token that included the current character index -- do not even need
        # the original character to be added to the result (it was *replaced*
        # by the corrupted token).
        use_original_char = ~error_introduced & due
        result[use_original_char, i] = same_len_col_exploded[use_original_char, i]
        next_due[use_original_char] = i + 1

    # "Un-explode" (re-concatenate) each string from its pieces.
    results: pd.Series[str] = pd.Series(result.sum(axis=1), index=column.index)
    return results<|MERGE_RESOLUTION|>--- conflicted
+++ resolved
@@ -427,13 +427,9 @@
     """
 
     column = dataset.data.loc[to_noise_index, column_name]
-<<<<<<< HEAD
-    possible_perturbations = configuration.get_misreport_ages_probabilities(dataset.dataset_schema.name, column_name)
-=======
     possible_perturbations: dict = configuration.get_misreport_ages_probabilities(
         dataset.dataset_schema.name, column_name
     )
->>>>>>> c2466dae
 
     perturbations = vectorized_choice(
         options=list(possible_perturbations.keys()),
